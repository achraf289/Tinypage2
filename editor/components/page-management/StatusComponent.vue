
<template>
  <div
      :class="{'py-1 px-2 mb-1 rounded-full text-sm leading-tight': true, 'bg-green-200 text-green-500': data.status === 'pro'}"
      style="width: fit-content"
<<<<<<< HEAD
  >{{ data.status ? data.status.replace(/^./, str => str.toUpperCase()) : 'Free' }}
=======
  >{{ $store.state.auth.currentPermission?.name === 'godmode' ? 'godmode' : (data.status ? data.status : 'free') }}
>>>>>>> 80907086
  </div>
</template>
<script lang="ts">
import Vue from 'vue';

export default Vue.extend({
  name: 'StatusComponent',
  props: {
    data: {
      type: Object,
      required: true
    }
  }
});
</script><|MERGE_RESOLUTION|>--- conflicted
+++ resolved
@@ -3,11 +3,7 @@
   <div
       :class="{'py-1 px-2 mb-1 rounded-full text-sm leading-tight': true, 'bg-green-200 text-green-500': data.status === 'pro'}"
       style="width: fit-content"
-<<<<<<< HEAD
-  >{{ data.status ? data.status.replace(/^./, str => str.toUpperCase()) : 'Free' }}
-=======
-  >{{ $store.state.auth.currentPermission?.name === 'godmode' ? 'godmode' : (data.status ? data.status : 'free') }}
->>>>>>> 80907086
+  >{{ $store.state.auth.currentPermission?.name === 'godmode' ? 'godmode' : (data.status ? data.status.replace(/^./, str => str.toUpperCase()) : 'Free') }}
   </div>
 </template>
 <script lang="ts">
