
<template>
  <div
      :class="{'rounded-full text-sm leading-tight': true, 'py-1 px-2 mb-1 bg-green-200 text-green-500': data.status === 'pro'}"
      style="width: fit-content"
<<<<<<< HEAD
  >{{ $store.state.auth.currentPermission?.name === 'godmode' ? 'God Mode' : (data.status ? data.status : 'free') }}
=======
  >{{ $store.state.auth.currentPermission?.name === 'godmode' ? 'godmode' : (data.status ? data.status.replace(/^./, str => str.toUpperCase()) : 'Free') }}
>>>>>>> 1784515f
  </div>
</template>
<script lang="ts">
import Vue from 'vue';

export default Vue.extend({
  name: 'StatusComponent',
  props: {
    data: {
      type: Object,
      required: true
    }
  }
});
</script><|MERGE_RESOLUTION|>--- conflicted
+++ resolved
@@ -3,11 +3,7 @@
   <div
       :class="{'rounded-full text-sm leading-tight': true, 'py-1 px-2 mb-1 bg-green-200 text-green-500': data.status === 'pro'}"
       style="width: fit-content"
-<<<<<<< HEAD
-  >{{ $store.state.auth.currentPermission?.name === 'godmode' ? 'God Mode' : (data.status ? data.status : 'free') }}
-=======
-  >{{ $store.state.auth.currentPermission?.name === 'godmode' ? 'godmode' : (data.status ? data.status.replace(/^./, str => str.toUpperCase()) : 'Free') }}
->>>>>>> 1784515f
+  >{{ $store.state.auth.currentPermission?.name === 'godmode' ? 'God Mode' : (data.status ? data.status.replace(/^./, str => str.toUpperCase()) : 'Free') }}
   </div>
 </template>
 <script lang="ts">
