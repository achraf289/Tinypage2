--- conflicted
+++ resolved
@@ -54,7 +54,6 @@
     <!--    </div>-->
 
     <!-- Manage SSO -->
-<<<<<<< HEAD
     <div class="flex flex-row">
       <div
           class="flex flex-col p-6 bg-white shadow rounded-2xl justify-center items-center w-1/2 mb-8 text-center mr-1">
@@ -102,46 +101,6 @@
         >
           Download
         </button>
-=======
-    <div class="flex flex-col lg:flex-row p-6 bg-white shadow rounded-2xl justify-center items-center w-full mb-8">
-      <div class="flex flex-col mr-auto w-full lg:w-1/2">
-        <h2 class="text-black font-bold text-lg w-full">
-          Manage SSO
-        </h2>
-        <p class="text-black opacity-70 font-semibold">
-          Link up your social media accounts for easy single sign-on access.
-        </p>
-      </div>
-      <div>
-        <a
-            class="flex flex-row items-center font-bold justify-center cursor-pointer rounded-full px-8 py-2 my-2 text-md border-gray-300 hover:border-gray-600"
-            style="border-width:3px;border-style:solid;"
-            @click="assignGoogleAccount()"
-        >
-          <img class="w-5 mr-4" src="/icons/google-icon.png" alt="Link with Google">
-          Link with Google
-        </a>
-        <!--        <a-->
-        <!--          class="flex flex-row items-center font-bold justify-center rounded-full px-8 py-2 my-2 text-md border-gray-300 hover:border-gray-600"-->
-        <!--          style="border-width:3px;border-style:solid;"-->
-        <!--          @click="assignGitHubAccount()"-->
-        <!--        >-->
-        <!--          <img src="/icons/google-icon.png" class="w-5 mr-4">-->
-        <!--          Link with GitHub-->
-        <!--        </a>-->
-      </div>
-    </div>
-
-    <!-- Request GDPR package-->
-    <div class="flex flex-col lg:flex-row p-6 bg-white shadow rounded-2xl justify-center items-center w-full mb-8">
-      <div class="flex flex-col mr-auto w-full lg:w-1/2">
-        <h2 class="text-black font-bold text-lg w-full">
-          Request GDPR Package
-        </h2>
-        <p class="text-black font-bold opacity-70">
-          Download a data package containing all of your recorded data.
-        </p>
->>>>>>> 2e3483af
       </div>
     </div>
 
@@ -444,20 +403,6 @@
   },
 
   methods: {
-<<<<<<< HEAD
-    async assignGoogleAccount() {
-      const response = await this.$axios.post('/auth/google/assign', {
-        token: this.$store.getters['auth/getToken']
-      });
-
-      window.location.assign(response.data);
-    },
-    async onMemberRoleUpdate(email: string, role: string) {
-
-      await this.addTeamMember(email, role);
-      await this.getTeamMembers();
-    },
-
     async getTeamMembers() {
       if (!this.teamMembers)
         this.teamMembers = [];
@@ -481,7 +426,7 @@
       });
 
       await this.getTeamMembers();
-=======
+    },
     filterProfiles(event: any) {
       const target = event.target;
       const filterSearch = target.value.toLowerCase();
@@ -490,9 +435,7 @@
         this.filteredProfiles = profiles.filter(x => x.handle.toLowerCase().includes(filterSearch));
       } else {
         this.filteredProfiles = this.profiles;
-      }
->>>>>>> 2e3483af
-    },
+      },
     async assignGoogleAccount() {
       const response = await this.$axios.post('/auth/google/assign', {
         token: this.$store.getters['auth/getToken']
