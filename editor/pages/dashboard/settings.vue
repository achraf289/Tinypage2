<template>
  <section class="flex flex-col p-8 items-center overflow-x-hidden overflow-y-scroll">
    <div class="flex flex-row items-center justify-start mb-4 space-x-4 mb-4">
      <img class="w-8" src="/icons/Settings.svg" alt="Settings">
      <h1 class="text-black font-extrabold tracking-tight text-3xl w-full flex flex-row items-start lg:items-center">
        Page Settings
      </h1>
    </div>
    <div class="flex flex-col p-6 bg-white shadow rounded-2xl w-full mb-8">
      <transition name="fade">
        <div
            v-if="error"
            class="flex flex-row p-2 mb-4 bg-orange-200 text-orange-600 rounded-2xl w-full justify-center items-center text-sm border border-orange-300 shadow-sm"
        >
          <img alt="caution" src="/icons/caution.svg" style="width: 12px;">
          <div class="flex flex-col ml-2">
            {{ error }}
          </div>
        </div>
      </transition>

      <h2 class="text-black font-bold text-xl w-full mb-2">
        Site details
      </h2>
      <form class="flex flex-col w-full">
        <div class="flex flex-col lg:flex-row mb-3">
          <div class="flex flex-col w-full lg:w-1/2 mr-4 mb-3 lg:mb-0">
            <label class="font-bold opacity-70 text-sm text-black" for="name">Headline</label>
            <input
                id="name"
                v-model="user.activeProfile.headline"
                class="p-2 mt-2 text-sm border-solid border-gray-300 rounded-2xl border"
                placeholder="e.g. Jane Doe, 21"
                type="text"
            >
          </div>
          <div class="flex flex-col w-full lg:w-1/2">
            <label class="font-bold opacity-70 text-sm text-black" for="subtitle">Subtitle</label>
            <input
                id="subtitle"
                v-model="user.activeProfile.subtitle"
                class="p-2 mt-2 text-sm border-solid border-gray-300 rounded-2xl border"
                placeholder="e.g. Developer at Neutron from Raleigh NC"
                type="text"
            >
          </div>
        </div>

        <div class="flex flex-col lg:flex-row mb-4">
          <div class="flex flex-col w-full lg:w-1/2 mr-3 mb-3 lg:mb-0">
            <label class="font-bold opacity-70 text-sm text-black" for="handle">Handle</label>
            <div class="flex flex-row rounded-2xl border border-solid border-gray-300 text-sm mt-2 overflow-hidden">
              <span
                  class="flex p-2 bg-gray-100 border text-gray-900 border-solid border-gray-300 border-t-0 border-l-0 border-b-0"
              >{{ rendererUrl }}/</span>
              <input
                  id="handle"
                  v-model="user.activeProfile.handle"
                  autocomplete="off"
                  class="p-2 flex-grow"
                  placeholder="e.g. janedoe"
                  type="text"
              >
            </div>
          </div>
          <div class="flex flex-col w-full lg:w-1/2">
            <label class="font-bold opacity-70 text-sm text-black">Visibility {{ getFormattedProfileUsage() }}</label>
            <select
                id="visibility"
                v-model="user.activeProfile.visibility"
                class="p-2 mt-2 text-sm border-solid border-gray-300 rounded-2xl border"
            >
              <option value="unpublished">
                Unpublished, not viewable
              </option>
              <option value="published">
                Public, no sensitive content (Most used)
              </option>
              <option value="published-18+">
                Public, sensitive content warning
              </option>
            </select>
          </div>
        </div>

        <div class="flex flex-row items-center justify-center space-x-4 mb-4">
          <!--          <input-->
          <!--            id="avatar_url"-->
          <!--            v-model="user.activeProfile.imageUrl"-->
          <!--            class="simple-file-upload"-->
          <!--            name="avatar_url"-->
          <!--            type="hidden"-->
          <!--          >-->
          <div class="flex flex-col lg:flex-row w-auto flex-grow flex-1">
            <div class="flex flex-col w-full lg:w-1/2 mr-3 mb-3 lg:mb-0">
              <label class="font-bold opacity-70 text-sm text-black" for="image_url">Avatar Image URL</label>
              <input
                  id="image_url"
                  v-model="user.activeProfile.imageUrl"
                  class="p-2 mt-2 text-sm border-solid border-gray-300 rounded-2xl border"
                  placeholder="e.g. https://uifaces.co/our-content/donated/rSuiu_Hr.jpg"
                  type="text"
              >
            </div>
            <div class="flex flex-col w-full lg:w-1/2">
              <label class="font-bold opacity-70 text-sm text-black" for="image_url">Cover Image URL</label>
              <input
                  id="cover_image_url"
                  v-model="user.activeProfile.metadata.coverImage"
                  class="p-2 mt-2 text-sm border-solid border-gray-300 rounded-2xl border"
                  placeholder="e.g. https://i.imgur.com/KM7HbTC.png"
                  type="text"
              >
            </div>
          </div>
        </div>

        <!--        <div class="flex flex-col w-full mb-6">-->
        <!--          &lt;!&ndash; Custom domain&ndash;&gt;-->
        <!--          <div-->
        <!--              class="flex flex-col lg:flex-row space-y-1 lg:space-y-0 items-start lg:justify-between lg:items-center w-full"-->
        <!--          >-->
        <!--            <label class="font-bold text-sm text-black opacity-70" for="custom_domain">Custom domain</label>-->
        <!--            <a-->
        <!--                class="text-black font-bold opacity-50 text-xs hover:underline hover:opacity-80"-->
        <!--                href="https://www.notion.so/neutroncreative/Setting-up-your-custom-domain-907421b1ac3841dbbd8d9a7d41d17f9a"-->
        <!--            >Need help? Read our documentation</a>-->
        <!--          </div>-->

        <!--          <input-->
        <!--              id="custom_domain"-->
        <!--              v-model="user.activeProfile.customDomain"-->
        <!--              class="p-2 mt-2 text-sm border-solid border-gray-300 rounded-2xl border"-->
        <!--              placeholder="e.g. neutroncreative.com (no http/https)"-->
        <!--              type="text"-->
        <!--          >-->

        <!--          <div-->
        <!--              class="flex flex-col lg:flex-row space-y-1 lg:space-y-0 p-4 items-start lg:justify-between lg:items-center w-full"-->
        <!--          >-->
        <!--            <label class="font-bold text-sm text-black opacity-70" for="custom_domain">-->
        <!--              Make sure you set this TXT Record in your DNS options.<br>-->
        <!--              <span class="bg-blue-200">{{ getTXTRecord }}</span>-->
        <!--            </label>-->
        <!--          </div>-->
        <!--        </div>-->

        <!-- Use Gravatar toggle -->
        <div class="flex flex-row w-full mb-6 items-start">
          <input
              v-model="user.activeProfile.metadata.showAvatar"
              aria-label="show avatar"
              class="form-checkbox h-4 w-4 text-blue-600 transition duration-150 ease-in-out"
              style="margin-top:3px;"
              type="checkbox"
          >

          <label
              class="ml-4 block text-sm leading-5 text-black font-bold opacity-70"
          >
            Show Avatar
          </label>
        </div>

        <!-- Watermark Toggle -->
        <div class="flex flex-row w-full mb-6 items-start">
          <input
              id="themeGlobal"
              v-model="user.activeProfile.showWatermark"
              class="form-checkbox h-4 w-4 text-blue-600 transition duration-150 ease-in-out"
              style="margin-top:3px;"
              type="checkbox"
          >

          <label
              class="ml-4 flex font-bold text-sm leading-5 opacity-70 w-full lg:w-auto flex-col"
              for="themeGlobal"
              style="max-width:calc(100% - 32px)"
          >
            Display Watermark ("Proudly built with {{ app_name }}!")
            <br>
            <span
                v-show="showWatermarkNotice"
                class="mt-2 flex text-gdp p-1 px-4 rounded-full bg-opaqueIndigo font-bold text-xs lg:text-sm"
            >
              This is completely optional, but it really helps us out! Would you help us spread the word about
              {{ app_name }}?
            </span>
          </label>
        </div>

        <!-- Privacy mode toggle -->
        <div class="flex flex-row w-full mb-6 items-start">
          <input
              v-model="user.activeProfile.metadata.privacyMode"
              aria-label="privacy mode"
              class="form-checkbox h-4 w-4 text-blue-600 transition duration-150 ease-in-out"
              style="margin-top:3px;"
              type="checkbox"
          >

          <label class="ml-4 block text-sm leading-5 text-black font-bold opacity-70">
            Privacy mode (Disables site analytics, discovery, and event tracking)
          </label>
        </div>

        <!-- Share button toggle -->
        <div class="flex flex-row w-full mb-6 items-start">
          <input
              v-model="user.activeProfile.metadata.shareMenu"
              aria-label="privacy mode"
              class="form-checkbox h-4 w-4 text-blue-600 transition duration-150 ease-in-out"
              style="margin-top:3px;"
              type="checkbox"
          >

          <label class="ml-4 block text-sm leading-5 text-black font-bold opacity-70">
            Show Share Menu
          </label>
        </div>

        <h2 class="text-black font-bold text-xl w-full mb-2">
          Customize your preview link
        </h2>
        <div class="flex flex-col w-full lg:w-1/2 mr-3 mb-3 lg:mb-0">
          <label class="font-bold opacity-70 text-sm text-black" for="image_url_2">Image URL (We recommend using a 16:9
            image)</label>
          <input
              id="image_url"
              v-model="user.activeProfile.metadata.previewImageUrl"
              class="p-2 mt-2 text-sm border-solid border-gray-300 rounded-2xl border"
              placeholder="e.g. https://uifaces.co/our-content/donated/rSuiu_Hr.jpg"
              type="text"
          >
        </div>
        <div class="flex flex-col w-full lg:w-1/2 mr-3 mb-3 lg:mb-0 mt-2">
          <label class="font-bold opacity-70 text-sm text-black" for="title">Title of your link</label>
          <input
              id="image_url"
              v-model="user.activeProfile.metadata.previewTitle"
              class="p-2 mt-2 text-sm border-solid border-gray-300 rounded-2xl border"
              placeholder="e.g. Tinypage"
              type="text"
          >
        </div>
        <div class="flex flex-col w-full lg:w-1/2 mr-3 mb-3 lg:mb-0 mt-2">
          <label class="font-bold opacity-70 text-sm text-black" for="title">Description of your link</label>
          <input
              id="image_url"
              v-model="user.activeProfile.metadata.previewDescription"
              class="p-2 mt-2 text-sm border-solid border-gray-300 rounded-2xl border"
              placeholder="e.g. The simple micro-site platform."
              type="text"
          >
        </div>

        <!-- Page HTML -->
        <div class="flex flex-col mt-2 mb-4 justify-start w-full">

          <div class="flex flex-row justify-start items-center">
            <label class="font-semibold mb-2 mr-4">Page HTML</label>

            <div class="flex flex-row space-x-2">
              <div
                  class="flex flex-row justify-center items-center pl-4 pr-4 text-sm rounded-lg bg-gdp text-white"
                  @click="showHTML = !showHTML"
              >
                <h6 class="text-center">
                  {{ showHTML ? 'Close Editor' : 'Open Editor' }}
                </h6>
                <img
                    :src="showHTML ? '/caret-up-outline.svg' : '/caret-down-outline.svg'"
                    alt="show hide HTML editor"
                    style="width: 20px; height: 20px;"
                >
              </div>
            </div>
          </div>

          <label class="font-normal mb-2 text-sm">Use for this HTML snippets like Facebook Pixel.</label>

          <a
              :href="rendererUrl + '/help'"
              class="text-gray-500 text-xs hover:underline hover:text-gray-600 mb-1"
              target="_blank"
          >Need help? Read our
            documentation</a>

          <client-only v-if="showHTML">
            <textarea
                v-model="user.activeProfile.metadata.pageHtml"
                class="border border-2 text-white p-2"
                rows="12"
                style="font-family: monospace; background-color: #1E1E1E"
            />
          </client-only>
        </div>

        <!-- Save Button-->
        <button
            class="mt-2 inline-flex p-3 text-white text-center bg-gdp hover:bg-blue-400 rounded-2xl font-bold w-auto max-w-xs justify-center align-center"
            type="button"
            @click="saveChanges"
        >
          Save changes
        </button>
      </form>
    </div>

    <div
        v-if="alerts.googleLinked !== null && alerts.googleLinked"
        class="flex flex-col lg:flex-row justify-center items-center p-3 rounded-2xl bg-green-300 shadow w-full mb-8"
    >
      <p class="text-black opacity-70 font-semibold">
        Successfully linked Google!
      </p>
    </div>
    <div
        v-else-if="alerts.googleLinked !== null && !alerts.googleLinked"
        class="flex flex-col lg:flex-row justify-center items-center p-3 rounded-2xl bg-red-300 shadow w-full mb-8"
    >
      <p class="text-black opacity-70 font-semibold">
        Failed to link Google!
      </p>
    </div>

    <!-- Manage SSO -->
    <div class="flex flex-col lg:flex-row p-6 bg-white shadow rounded-2xl justify-center items-center w-full mb-8">
      <div class="flex flex-col mr-auto w-full lg:w-1/2">
        <h2 class="text-black font-bold text-lg w-full">
          Manage SSO
        </h2>
        <p class="text-black opacity-70 font-semibold">
          Link up your social media accounts for easy single sign-on access.
        </p>
      </div>
      <div>
        <a
            class="flex flex-row items-center font-bold justify-center cursor-pointer rounded-full px-8 py-2 my-2 text-md border-gray-300 hover:border-gray-600"
            style="border-width:3px;border-style:solid;"
            @click="assignGoogleAccount()"
        >
          <img class="w-5 mr-4" src="/icons/google-icon.png" alt="Link with Google">
          Link with Google
        </a>
        <!--        <a-->
        <!--          class="flex flex-row items-center font-bold justify-center rounded-full px-8 py-2 my-2 text-md border-gray-300 hover:border-gray-600"-->
        <!--          style="border-width:3px;border-style:solid;"-->
        <!--          @click="assignGitHubAccount()"-->
        <!--        >-->
        <!--          <img src="/icons/google-icon.png" class="w-5 mr-4">-->
        <!--          Link with GitHub-->
        <!--        </a>-->
      </div>
    </div>

    <!-- Import / Export Profile -->
    <div class="flex flex-col lg:flex-row p-6 bg-white shadow rounded-2xl justify-center items-center w-full mb-8">
      <div class="flex flex-col mr-auto w-full lg:w-1/2">
        <h2 class="text-black font-bold text-lg w-full">
          Import/Export profile data
        </h2>
        <p class="text-black opacity-70 font-semibold">
          Importing profile data will completely replace this profile with the data you import.
        </p>
      </div>

      <div class="flex flex-col space-y-2">
        <div>
          <label
              class="w-full lg:w-auto mt-4 lg:mt-0 ml-2 flex p-3 px-6 text-white text-center bg-gdp hover:bg-blue-400 rounded-2xl font-bold w-1/3 justify-center align-center"
              for="importProfileButton"
          >Import</label>

          <input
              id="importProfileButton"
              hidden
              type="file"
              @change="importProfile"
          >
        </div>

        <button
            class="w-full lg:w-auto mt-4 lg:mt-0 ml-2 flex p-3 px-6 text-white text-center bg-gdp hover:bg-blue-400 rounded-2xl font-bold w-1/3 justify-center align-center"
            type="button"
            @click="exportProfile"
        >
          Export
        </button>
      </div>
    </div>

<<<<<<< HEAD
    <transition name="fade">
=======
    <!-- Import from Linktree -->
    <div class="flex flex-col lg:flex-row p-6 bg-white shadow rounded-2xl justify-center items-center w-full mb-8">
      <div class="flex flex-col mr-auto w-full lg:w-1/2">
        <h2 class="text-black font-bold text-lg w-full">
          Import from Linktree
        </h2>
        <p class="text-black opacity-70 font-semibold">
          Replace all of your profile links with links from your linktree profile.
        </p>
        <div class="flex flex-row rounded-2xl border border-solid border-gray-300 text-sm mt-2 overflow-hidden">
          <span
              class="flex p-2 bg-gray-100 border text-gray-900 border-solid border-gray-300 border-t-0 border-l-0 border-b-0"
          >https://linktr.ee/</span>
          <input
              id="linktreeUrl"
              autocomplete="off"
              class="p-2 flex-grow"
              placeholder="e.g. janedoe"
              type="text"
          >
        </div>
      </div>
      <div class="flex flex-col space-y-2">
        <button
            v-if="alerts.linktreeImported === null"
            class="w-full lg:w-auto mt-4 lg:mt-0 ml-2 flex p-3 px-6 text-white text-center bg-gdp hover:bg-blue-400 rounded-2xl font-bold w-1/3 justify-center align-center"
            type="button"
            @click="importLinktree"
        >
          Import
        </button>
        <div
            v-if="alerts.linktreeImported !== null && alerts.linktreeImported"
            class="flex flex-col lg:flex-row justify-center items-center p-3 rounded-2xl bg-green-300 shadow max-w-xs mt-4"
        >
          <p class="text-black opacity-70 font-semibold">
            Successfully imported Linktree links
          </p>
        </div>
      </div>
    </div>

    <div class="flex flex-col lg:flex-row p-6 bg-white shadow rounded-2xl justify-center items-center w-full mb-8">
      <div class="flex flex-col mr-auto w-full lg:w-7/12">
        <h2 class="text-black font-bold text-lg w-full">
          Account settings
        </h2>
        <p class="text-black opacity-70 font-semibold">
          Need to configure the account managing your micro-sites?
        </p>
      </div>
      <n-link
          class="w-full lg:w-auto mt-4 lg:mt-0 ml-2 flex p-3 px-6 text-white text-center bg-gdp hover:bg-blue-400 rounded-2xl font-bold w-1/3 justify-center align-center"
          to="/dashboard/account"
      >
        Manage
      </n-link>
    </div>

    <!-- Delete site -->
    <div
        v-if="user.activeProfile.userId === user.id"
        class="flex flex-col p-6 bg-white shadow rounded-2xl w-full mb-8"
    >
      <div class="flex flex-col mr-auto w-full lg:w-full">
        <h2 class="text-black font-bold text-lg w-full">
          Delete this page
        </h2>
        <p class="text-black opacity-70 font-semibold">Done with this page? Click the button on your right to delete
          this page and all related content.</p>
      </div>
      <button
          class="w-full lg:w-auto mt-4 flex p-3 px-6 text-white text-center bg-red-600 hover:bg-red-700 rounded-2xl font-bold w-1/3 justify-center align-center"
          type="button"
          @click="$modal.hide('leave-page'); $modal.show('delete-page');"
      >
        Delete this page
      </button>
    </div>

    <!-- Leave page -->
    <div
        v-if="user.activeProfile.userId !== user.id"
        class="flex flex-col p-6 bg-white shadow rounded-2xl w-full mb-8"
    >
      <div class="flex flex-col mr-auto w-full lg:w-full">
        <h2 class="text-black font-bold text-lg w-full">
          Leave this page
        </h2>
        <p class="text-black opacity-70 font-semibold">
          Leave this page (only works for pages you've been invited to).
        </p>
      </div>
      <button
          class="w-full lg:w-auto mt-4 flex p-3 px-6 text-white text-center bg-red-600 hover:bg-red-700 rounded-2xl font-bold w-1/3 justify-center align-center"
          type="button"
          @click="$modal.show('leave-page'); $modal.hide('delete-page');"
      >
        Leave this page
      </button>
    </div>

    <modal name="delete-page">
>>>>>>> 0a3c3934
      <!-- Confirm site deletion modal -->
      <div
          class="flex items-center justify-center"
          style="backdrop-filter: saturate(180%) blur(5px);"
          @click="$modal.hide('delete-page')"
      >
        <div class="flex flex-col p-6 mt-6 bg-white rounded-2xl w-full max-w-lg" @click.stop>
          <h2 class="text-black font-semibold text-xl">
            Are you sure?
          </h2>
          <p class="text-gray-800 text-sm">
            Deleting this site is irreversible, please confirm to continue.
          </p>
          <button
              class="mt-4 w-full p-4 text-center text-md text-black bg-red-600 hover:bg-red-700 text-white rounded-2xl font-semibold"
              type="button"
              @click="deletePage"
          >
            Yes, delete this page
          </button>
          <button
              class="mt-4 w-full p-4 text-center text-md text-black bg-gray-400 text-white hover:bg-gray-700 rounded-2xl font-semibold"
              type="button"
              @click="$modal.hide('delete-page')"
          >
            Cancel
          </button>
        </div>
      </div>
    </modal>

    <modal name="leave-page">
      <!-- Confirm site deletion modal -->
      <div
          class="flex items-center justify-center"
          style="backdrop-filter: saturate(180%) blur(5px);"
          @click="$modal.hide('leave-page')"
      >
        <div class="flex flex-col p-6 mt-8 bg-white shadow rounded-2xl w-full max-w-lg" @click.stop>
          <h2 class="text-black font-semibold text-xl">
            Are you sure?
          </h2>
          <button
              class="mt-4 w-full p-4 text-center text-md text-black bg-red-600 hover:bg-red-700 text-white rounded-2xl font-semibold"
              type="button"
              @click="leavePage"
          >
            Yes, leave this page
          </button>
          <button
              class="mt-4 w-full p-4 text-center text-md text-black bg-gray-400 hover:bg-gray-700 text-white rounded-2xl font-semibold"
              type="button"
              @click="$modal.hide('leave-page')"
          >
            Cancel
          </button>
        </div>
      </div>
    </modal>

  </section>
</template>

<script lang="ts">
import Vue from "vue";
import {StatusCodes} from "http-status-codes";

export default Vue.extend({
  name: 'DashboardSettings',
  layout: 'dashboard',
  middleware: 'authenticated',

  data() {
    return {
      showHTML: false,
      loaded: false,
      originalHandle: '',
      user: {
        id: '',
        name: '',
        emailHash: '',
        activeProfile: {
          id: '',
          imageUrl: '',
          headline: '',
          subtitle: '',
          handle: '',
          customDomain: '',
          visibility: '',
          showWatermark: false,
          rendererUrl: process.env.RENDERER_URL,
          userId: '',
          metadata: {
            privacyMode: false as boolean | null | undefined,
            unlisted: false as boolean | null | undefined,
            coverImage: null as boolean | null | undefined,
            pageHtml: null as boolean | null | undefined,
            shareMenu: true as boolean | null | undefined,
            showAvatar: true as boolean | null | undefined,
            previewImageUrl: '',
            previewTitle: '',
            previewDescription: ''
          },
        }
      },

      error: '',
      passwordError: '',
      showWatermarkNotice: false,
      app_name: this.$customSettings.productName,
      rendererUrl: process.env.RENDERER_URL,

      profileUsage: {
        published: 0,
        allowed: 0
      },

      alerts: {
        googleLinked: null as boolean | null,
        linktreeImported: null as boolean | null,
      }
    };
  },

  head() {
    return {
      title: 'Page Settings - ' + this.$customSettings.productName,
      meta: [
        {
          hid: 'description',
          name: 'description',
          content: 'Take administrative control over your microsites through the settings panel.'
        },
        {
          hid: 'twitter:description',
          name: 'twitter:description',
          content: 'Take administrative control over your microsites through the settings panel.'
        },
        {
          hid: 'og:title',
          name: 'og:title',
          content: 'Page Settings - ' + this.$customSettings.productName
        },
        {
          hid: 'twitter:title',
          name: 'twitter:title',
          content: 'Page Settings - ' + this.$customSettings.productName
        },
        {
          hid: 'og:description',
          name: 'og:description',
          content: 'Take administrative control over your microsites through the settings panel.'
        },
      ],
    };
  },

  computed: {
    getTXTRecord() {
      const profileId = this.$data.user.activeProfile.id;

      return "sl-verification-id=" + profileId;
    }
  },

  watch: {
    'user.activeProfile.showWatermark': {
      handler(val) {
        this.showWatermarkNotice = (!val && this.loaded);
      }
    }
  },

  async mounted() {
    await this.getUserData();
    if (this.$route.query.googleLinked) {
      this.$data.alerts.googleLinked = this.$route.query.googleLinked === 'true';
    }

    await this.updateProfileUsage();
    this.loaded = true;
  },

  methods: {
    async leavePage() {
      const profileId = this.user.activeProfile.id;
      const token = this.$store.getters['auth/getToken'];

      await this.$axios.post('/team/remove', {
        token,
        profileId
      });

      await this.$axios.post('/user/set-active-profile', {
        token,
        random: true,
        newProfileId: -1
      });
      this.$router.go();
    },
    async updateProfileUsage() {
      const token = this.$store.getters['auth/getToken'];

      this.profileUsage = await this.$axios.$post('/profile/allowed-pages', {
        token
      }) as { published: number, allowed: number };
    },

    getFormattedProfileUsage(): string {
      return `(${this.profileUsage.published}/${this.profileUsage.allowed} pages public)`;
    },

    async getUserData() {
      try {
        const token = this.$store.getters['auth/getToken'];

        const userResponse = await this.$axios.$post('/user', {
          token
        });

        const profileResponse = await this.$axios.$post('/profile/active-profile', {
          token
        });

        this.user.id = userResponse.id;
        this.user.name = userResponse.name;
        this.user.emailHash = userResponse.emailHash;

        this.user.activeProfile = profileResponse;

        this.originalHandle = this.user.activeProfile.handle;
      } catch (err) {
        console.log('Error getting user data');
        console.log(err);
      }
    },

    async importProfile(event: Event) {
      if (process.client) {
        const htmlInputEvent = event.target as HTMLInputElement;
        const files = htmlInputEvent.files;

        if (!files || files.length < 1) {
          return;
        }

        const file = files[0];

        const data = await file.text();

        const token = this.$store.getters['auth/getToken'];

        await this.$axios.post('/profile/import', {
          token,
          profileData: data
        });

        // Success, reload
        window.location.replace('/dashboard');
      }
    },

    async exportProfile() {
      if (process.client) {
        const token = this.$store.getters['auth/getToken'];

        const response = await this.$axios.post('/profile/export', {
          token
        });

        const filename = this.user.activeProfile.handle + '.json';
        // const disposition = response.headers['content-disposition'];
        // if (disposition && disposition.includes('filename')) {
        //   const filenameRegex = /filename[^;=\n]*=((['"]).*?\2|[^;\n]*)/;
        //   const matches = filenameRegex.exec(disposition);
        //   if (matches != null && matches[1]) {
        //     filename = matches[1].replace(/['"]/g, '');
        //   }
        // }
        const blob = new Blob([JSON.stringify(response.data)], {type: 'application/json'});
        const link = document.createElement('a');
        link.href = window.URL.createObjectURL(blob);
        link.download = filename;

        document.body.appendChild(link);
        link.click();
        document.body.removeChild(link);
      }
    },

<<<<<<< HEAD
=======
    async importLinktree() {
      const linktreeInput: HTMLInputElement = (document.getElementById('linktreeUrl')) as HTMLInputElement;
      const linktreeHandle: string = linktreeInput.value;
      await this.$axios.$post('/profile/linktree_import', {
        token: this.$store.getters['auth/getToken'],
        handle: linktreeHandle
      });
      linktreeInput.value = '';
      this.$data.alerts.linktreeImported = true;
    },

>>>>>>> 0a3c3934
    async saveChanges() {
      // Update profile
      try {

        const avatarUpload: HTMLInputElement = (document.getElementById('avatar_url')) as HTMLInputElement;
        let avatarString = null;

        if (avatarUpload && avatarUpload.value) {
          avatarString = avatarUpload.value;
        }

        await this.$axios.$post('/profile/update', {
          token: this.$store.getters['auth/getToken'],
          imageUrl: avatarString ?? this.user.activeProfile.imageUrl ?? null,
          headline: this.user.activeProfile.headline ?? null,
          subtitle: this.user.activeProfile.subtitle ?? null,
          handle: this.user.activeProfile.handle ?? null,
          visibility: this.user.activeProfile.visibility ?? null,
          customDomain: this.user.activeProfile.customDomain ?? null,
          showWatermark: this.user.activeProfile.showWatermark ?? true,
          metadata: this.user.activeProfile.metadata ?? {privacyMode: false}
        });

        if (process.client) {
          if (this.user.activeProfile.handle !== this.originalHandle) {
            location.reload();
            return;
          }

          this.$root.$emit('refreshUserProfileView');
        }
      } catch (err: any) {
        if (err.response) {
          if (err.response.status === StatusCodes.CONFLICT) {
            console.error("This handle is already being used by another profile.");
            this.error = "This handle is already being used by another profile.";

            return;
          }
        }

        throw err;
      }
    },

    async deletePage() {
      this.$nuxt.$loading.start();

      await this.$axios.$post('/profile/delete', {
        token: this.$store.getters['auth/getToken']
      });

      this.$nuxt.$loading.finish();

      window.location.replace("/dashboard");
    },

    async assignGoogleAccount() {
      const response = await this.$axios.post('/auth/google/assign', {
        token: this.$store.getters['auth/getToken']
      });

      window.location.assign(response.data);
    },
  }
});
</script>

<style lang="scss">
.fade-enter-active, .fade-leave-active {
  transition: opacity .25s;
}

.fade-enter, .fade-leave-to {
  opacity: 0;
}

* {
  outline: none !important;
}

iframe.widgetFrame {
  margin-left: 0 !important;
}

.vm--modal {
  background: none;
}
</style><|MERGE_RESOLUTION|>--- conflicted
+++ resolved
@@ -390,68 +390,7 @@
       </div>
     </div>
 
-<<<<<<< HEAD
     <transition name="fade">
-=======
-    <!-- Import from Linktree -->
-    <div class="flex flex-col lg:flex-row p-6 bg-white shadow rounded-2xl justify-center items-center w-full mb-8">
-      <div class="flex flex-col mr-auto w-full lg:w-1/2">
-        <h2 class="text-black font-bold text-lg w-full">
-          Import from Linktree
-        </h2>
-        <p class="text-black opacity-70 font-semibold">
-          Replace all of your profile links with links from your linktree profile.
-        </p>
-        <div class="flex flex-row rounded-2xl border border-solid border-gray-300 text-sm mt-2 overflow-hidden">
-          <span
-              class="flex p-2 bg-gray-100 border text-gray-900 border-solid border-gray-300 border-t-0 border-l-0 border-b-0"
-          >https://linktr.ee/</span>
-          <input
-              id="linktreeUrl"
-              autocomplete="off"
-              class="p-2 flex-grow"
-              placeholder="e.g. janedoe"
-              type="text"
-          >
-        </div>
-      </div>
-      <div class="flex flex-col space-y-2">
-        <button
-            v-if="alerts.linktreeImported === null"
-            class="w-full lg:w-auto mt-4 lg:mt-0 ml-2 flex p-3 px-6 text-white text-center bg-gdp hover:bg-blue-400 rounded-2xl font-bold w-1/3 justify-center align-center"
-            type="button"
-            @click="importLinktree"
-        >
-          Import
-        </button>
-        <div
-            v-if="alerts.linktreeImported !== null && alerts.linktreeImported"
-            class="flex flex-col lg:flex-row justify-center items-center p-3 rounded-2xl bg-green-300 shadow max-w-xs mt-4"
-        >
-          <p class="text-black opacity-70 font-semibold">
-            Successfully imported Linktree links
-          </p>
-        </div>
-      </div>
-    </div>
-
-    <div class="flex flex-col lg:flex-row p-6 bg-white shadow rounded-2xl justify-center items-center w-full mb-8">
-      <div class="flex flex-col mr-auto w-full lg:w-7/12">
-        <h2 class="text-black font-bold text-lg w-full">
-          Account settings
-        </h2>
-        <p class="text-black opacity-70 font-semibold">
-          Need to configure the account managing your micro-sites?
-        </p>
-      </div>
-      <n-link
-          class="w-full lg:w-auto mt-4 lg:mt-0 ml-2 flex p-3 px-6 text-white text-center bg-gdp hover:bg-blue-400 rounded-2xl font-bold w-1/3 justify-center align-center"
-          to="/dashboard/account"
-      >
-        Manage
-      </n-link>
-    </div>
-
     <!-- Delete site -->
     <div
         v-if="user.activeProfile.userId === user.id"
@@ -496,7 +435,6 @@
     </div>
 
     <modal name="delete-page">
->>>>>>> 0a3c3934
       <!-- Confirm site deletion modal -->
       <div
           class="flex items-center justify-center"
@@ -786,21 +724,6 @@
         document.body.removeChild(link);
       }
     },
-
-<<<<<<< HEAD
-=======
-    async importLinktree() {
-      const linktreeInput: HTMLInputElement = (document.getElementById('linktreeUrl')) as HTMLInputElement;
-      const linktreeHandle: string = linktreeInput.value;
-      await this.$axios.$post('/profile/linktree_import', {
-        token: this.$store.getters['auth/getToken'],
-        handle: linktreeHandle
-      });
-      linktreeInput.value = '';
-      this.$data.alerts.linktreeImported = true;
-    },
-
->>>>>>> 0a3c3934
     async saveChanges() {
       // Update profile
       try {
