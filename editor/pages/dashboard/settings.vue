<template>
  <section class="flex flex-col p-8 items-center overflow-x-hidden overflow-y-scroll">
    <div class="flex flex-row items-center justify-start mb-4 space-x-4 mb-4">
      <img class="w-8" src="/icons/Settings.svg" alt="Settings">
      <h1 class="text-black font-extrabold tracking-tight text-3xl w-full flex flex-row items-start lg:items-center">
        Page Settings
      </h1>
    </div>
    <div class="flex flex-col p-6 bg-white shadow rounded-2xl w-full mb-8">
      <transition name="fade">
        <div
            v-if="error"
            class="flex flex-row p-2 mb-4 bg-orange-200 text-orange-600 rounded-2xl w-full justify-center items-center text-sm border border-orange-300 shadow-sm"
        >
          <img alt="caution" src="/icons/caution.svg" style="width: 12px;">
          <div class="flex flex-col ml-2">
            {{ error }}
          </div>
        </div>
      </transition>
      <div v-if="profileUsage.published === profileUsage.allowed" class="warning">
        Unpublished pages are used for design and testing at no charge. To publish your page, please add a page <NuxtLink to="/dashboard/account" style="text-decoration: underline;">
        here</NuxtLink> then set it's visibility to "Public" on the page settings.
      </div>
      <h2 class="text-black font-bold text-xl w-full mb-2">
        Site details
      </h2>
      <form class="flex flex-col w-full">
        <div class="flex flex-col lg:flex-row mb-3">
          <div class="flex flex-col w-full lg:w-1/2 mr-4 mb-3 lg:mb-0">
            <label class="font-bold opacity-70 text-sm text-black" for="name">Headline</label>
            <input
                id="name"
                v-model="user.activeProfile.headline"
                class="p-2 mt-2 text-sm border-solid border-gray-300 rounded-2xl border"
                placeholder="e.g. Jane Doe, 21"
                type="text"
            >
          </div>
          <div class="flex flex-col w-full lg:w-1/2">
            <label class="font-bold opacity-70 text-sm text-black" for="subtitle">Subtitle</label>
            <input
                id="subtitle"
                v-model="user.activeProfile.subtitle"
                class="p-2 mt-2 text-sm border-solid border-gray-300 rounded-2xl border"
                placeholder="e.g. Developer at Neutron from Raleigh NC"
                type="text"
            >
          </div>
        </div>

        <div class="flex flex-col lg:flex-row mb-4">
          <div class="flex flex-col w-full lg:w-1/2 mr-3 mb-3 lg:mb-0">
            <label class="font-bold opacity-70 text-sm text-black" for="handle">Handle</label>
            <div class="flex flex-row rounded-2xl border border-solid border-gray-300 text-sm mt-2 overflow-hidden">
              <span
                  class="flex p-2 bg-gray-100 border text-gray-900 border-solid border-gray-300 border-t-0 border-l-0 border-b-0"
              >{{ rendererUrl }}/</span>
              <input
                  id="handle"
                  v-model="user.activeProfile.handle"
                  autocomplete="off"
                  class="p-2 flex-grow"
                  placeholder="e.g. janedoe"
                  type="text"
              >
            </div>
          </div>
          <div class="flex flex-col w-full lg:w-1/2">
            <label class="font-bold opacity-70 text-sm text-black">Visibility {{ getFormattedProfileUsage() }}</label>
            <select
                id="visibility"
                v-model="user.activeProfile.visibility"
                :disabled="profileUsage.published === profileUsage.allowed"
                class="p-2 mt-2 text-sm border-solid border-gray-300 rounded-2xl border"
            >
              <option value="unpublished">
                Unpublished, not viewable
              </option>
              <option value="published">
                Public, no sensitive content (Most used)
              </option>
              <option value="published-18+">
                Public, sensitive content warning
              </option>
            </select>
          </div>
        </div>

        <div class="flex flex-row items-center justify-center space-x-4 mb-4">
          <!--          <input-->
          <!--            id="avatar_url"-->
          <!--            v-model="user.activeProfile.imageUrl"-->
          <!--            class="simple-file-upload"-->
          <!--            name="avatar_url"-->
          <!--            type="hidden"-->
          <!--          >-->
          <div class="flex flex-col lg:flex-row w-auto flex-grow flex-1">
            <div class="flex flex-col w-full lg:w-1/2 mr-3 mb-3 lg:mb-0">
              <label class="font-bold opacity-70 text-sm text-black" for="image_url">Avatar Image URL</label>
              <input
                  id="image_url"
                  v-model="user.activeProfile.imageUrl"
                  class="p-2 mt-2 text-sm border-solid border-gray-300 rounded-2xl border"
                  placeholder="e.g. https://uifaces.co/our-content/donated/rSuiu_Hr.jpg"
                  type="text"
              >
            </div>
            <div class="flex flex-col w-full lg:w-1/2">
              <label class="font-bold opacity-70 text-sm text-black" for="image_url">Cover Image URL</label>
              <input
                  id="cover_image_url"
                  v-model="user.activeProfile.metadata.coverImage"
                  class="p-2 mt-2 text-sm border-solid border-gray-300 rounded-2xl border"
                  placeholder="e.g. https://i.imgur.com/KM7HbTC.png"
                  type="text"
              >
            </div>
          </div>
        </div>

        <!--        <div class="flex flex-col w-full mb-6">-->
        <!--          &lt;!&ndash; Custom domain&ndash;&gt;-->
        <!--          <div-->
        <!--              class="flex flex-col lg:flex-row space-y-1 lg:space-y-0 items-start lg:justify-between lg:items-center w-full"-->
        <!--          >-->
        <!--            <label class="font-bold text-sm text-black opacity-70" for="custom_domain">Custom domain</label>-->
        <!--            <a-->
        <!--                class="text-black font-bold opacity-50 text-xs hover:underline hover:opacity-80"-->
        <!--                href="https://www.notion.so/neutroncreative/Setting-up-your-custom-domain-907421b1ac3841dbbd8d9a7d41d17f9a"-->
        <!--            >Need help? Read our documentation</a>-->
        <!--          </div>-->

        <!--          <input-->
        <!--              id="custom_domain"-->
        <!--              v-model="user.activeProfile.customDomain"-->
        <!--              class="p-2 mt-2 text-sm border-solid border-gray-300 rounded-2xl border"-->
        <!--              placeholder="e.g. neutroncreative.com (no http/https)"-->
        <!--              type="text"-->
        <!--          >-->

        <!--          <div-->
        <!--              class="flex flex-col lg:flex-row space-y-1 lg:space-y-0 p-4 items-start lg:justify-between lg:items-center w-full"-->
        <!--          >-->
        <!--            <label class="font-bold text-sm text-black opacity-70" for="custom_domain">-->
        <!--              Make sure you set this TXT Record in your DNS options.<br>-->
        <!--              <span class="bg-blue-200">{{ getTXTRecord }}</span>-->
        <!--            </label>-->
        <!--          </div>-->
        <!--        </div>-->

        <!-- Use Gravatar toggle -->
        <div class="flex flex-row w-full mb-6 items-start">
          <input
              v-model="user.activeProfile.metadata.showAvatar"
              aria-label="show avatar"
              class="form-checkbox h-4 w-4 text-blue-600 transition duration-150 ease-in-out"
              style="margin-top:3px;"
              type="checkbox"
          >

          <label
              class="ml-4 block text-sm leading-5 text-black font-bold opacity-70"
          >
            Show Avatar
          </label>
        </div>

        <!-- Watermark Toggle -->
        <div class="flex flex-row w-full mb-6 items-start">
          <input
              id="themeGlobal"
              v-model="user.activeProfile.showWatermark"
              class="form-checkbox h-4 w-4 text-blue-600 transition duration-150 ease-in-out"
              style="margin-top:3px;"
              type="checkbox"
          >

          <label
              class="ml-4 flex font-bold text-sm leading-5 opacity-70 w-full lg:w-auto flex-col"
              for="themeGlobal"
              style="max-width:calc(100% - 32px)"
          >
            Display Watermark ("Proudly built with {{ app_name }}!")
            <br>
            <span
                v-show="showWatermarkNotice"
                class="mt-2 flex text-gdp p-1 px-4 rounded-full bg-opaqueIndigo font-bold text-xs lg:text-sm"
            >
              This is completely optional, but it really helps us out! Would you help us spread the word about
              {{ app_name }}?
            </span>
          </label>
        </div>

        <!-- Privacy mode toggle -->
        <div class="flex flex-row w-full mb-6 items-start">
          <input
              v-model="user.activeProfile.metadata.privacyMode"
              aria-label="privacy mode"
              class="form-checkbox h-4 w-4 text-blue-600 transition duration-150 ease-in-out"
              style="margin-top:3px;"
              type="checkbox"
          >

          <label class="ml-4 block text-sm leading-5 text-black font-bold opacity-70">
            Privacy mode (Disables site analytics, discovery, and event tracking)
          </label>
        </div>

        <!-- Share button toggle -->
        <div class="flex flex-row w-full mb-6 items-start">
          <input
              v-model="user.activeProfile.metadata.shareMenu"
              aria-label="privacy mode"
              class="form-checkbox h-4 w-4 text-blue-600 transition duration-150 ease-in-out"
              style="margin-top:3px;"
              type="checkbox"
          >

          <label class="ml-4 block text-sm leading-5 text-black font-bold opacity-70">
            Show Share Menu
          </label>
        </div>

        <h2 class="text-black font-bold text-xl w-full mb-2">
          Customize your preview link
        </h2>
        <div class="flex flex-col w-full lg:w-1/2 mr-3 mb-3 lg:mb-0">
          <label class="font-bold opacity-70 text-sm text-black" for="image_url_2">Image URL (We recommend using a 16:9
            image)</label>
          <input
              id="image_url"
              v-model="user.activeProfile.metadata.previewImageUrl"
              class="p-2 mt-2 text-sm border-solid border-gray-300 rounded-2xl border"
              placeholder="e.g. https://uifaces.co/our-content/donated/rSuiu_Hr.jpg"
              type="text"
          >
        </div>
        <div class="flex flex-col w-full lg:w-1/2 mr-3 mb-3 lg:mb-0 mt-2">
          <label class="font-bold opacity-70 text-sm text-black" for="title">Title of your link</label>
          <input
              id="image_url"
              v-model="user.activeProfile.metadata.previewTitle"
              class="p-2 mt-2 text-sm border-solid border-gray-300 rounded-2xl border"
              placeholder="e.g. Tinypage"
              type="text"
          >
        </div>
        <div class="flex flex-col w-full lg:w-1/2 mr-3 mb-3 lg:mb-0 mt-2">
          <label class="font-bold opacity-70 text-sm text-black" for="title">Description of your link</label>
          <input
              id="image_url"
              v-model="user.activeProfile.metadata.previewDescription"
              class="p-2 mt-2 text-sm border-solid border-gray-300 rounded-2xl border"
              placeholder="e.g. The simple micro-site platform."
              type="text"
          >
        </div>

        <!-- Page HTML -->
        <div class="flex flex-col mt-2 mb-4 justify-start w-full">

          <div class="flex flex-row justify-start items-center">
            <label class="font-semibold mb-2 mr-4">Page HTML</label>

            <div class="flex flex-row space-x-2">
              <div
                  class="flex flex-row justify-center items-center pl-4 pr-4 text-sm rounded-lg bg-gdp text-white"
                  @click="showHTML = !showHTML"
              >
                <h6 class="text-center">
                  {{ showHTML ? 'Close Editor' : 'Open Editor' }}
                </h6>
                <img
                    :src="showHTML ? '/caret-up-outline.svg' : '/caret-down-outline.svg'"
                    alt="show hide HTML editor"
                    style="width: 20px; height: 20px;"
                >
              </div>
            </div>
          </div>

          <label class="font-normal mb-2 text-sm">Use for this HTML snippets like Facebook Pixel.</label>

          <a
              :href="rendererUrl + '/help'"
              class="text-gray-500 text-xs hover:underline hover:text-gray-600 mb-1"
              target="_blank"
          >Need help? Read our
            documentation</a>

          <client-only v-if="showHTML">
            <textarea
                v-model="user.activeProfile.metadata.pageHtml"
                class="border border-2 text-white p-2"
                rows="12"
                style="font-family: monospace; background-color: #1E1E1E"
            />
          </client-only>
        </div>

        <!-- Save Button-->
        <button
            class="mt-2 inline-flex p-3 text-white text-center bg-gdp hover:bg-blue-400 rounded-2xl font-bold w-auto max-w-xs justify-center align-center"
            type="button"
            @click="saveChanges"
        >
          Save changes
        </button>
      </form>
    </div>

    <div
        v-if="alerts.googleLinked !== null && alerts.googleLinked"
        class="flex flex-col lg:flex-row justify-center items-center p-3 rounded-2xl bg-green-300 shadow w-full mb-8"
    >
      <p class="text-black opacity-70 font-semibold">
        Successfully linked Google!
      </p>
    </div>
    <div
        v-else-if="alerts.googleLinked !== null && !alerts.googleLinked"
        class="flex flex-col lg:flex-row justify-center items-center p-3 rounded-2xl bg-red-300 shadow w-full mb-8"
    >
      <p class="text-black opacity-70 font-semibold">
        Failed to link Google!
      </p>
    </div>

    <!-- Leave page -->
    <div
        v-if="user.activeProfile.userId !== user.id"
        class="flex flex-col p-6 bg-white shadow rounded-2xl w-full mb-8"
    >
      <div class="flex flex-col mr-auto w-full lg:w-full">
        <h2 class="text-black font-bold text-lg w-full">
          Leave this page
        </h2>
        <p class="text-black opacity-70 font-semibold">
<<<<<<< HEAD
Leave this page (only works for pages you've been invited to).
</p>
=======
          Leave this page (only works for pages you've been invited to).
        </p>
>>>>>>> 97299c6a
      </div>
      <button
          class="w-full lg:w-auto mt-4 flex p-3 px-6 text-white text-center bg-red-600 hover:bg-red-700 rounded-2xl font-bold w-1/3 justify-center align-center"
          type="button"
          @click="$modal.show('leave-page'); $modal.hide('delete-page');"
      >
        Leave this page
      </button>
    </div>

    <!-- Manage SSO -->
    <div class="flex flex-col lg:flex-row p-6 bg-white shadow rounded-2xl justify-center items-center w-full mb-8">
      <div class="flex flex-col mr-auto w-full lg:w-1/2">
        <h2 class="text-black font-bold text-lg w-full">
          Manage SSO
        </h2>
        <p class="text-black opacity-70 font-semibold">
          Link up your social media accounts for easy single sign-on access.
        </p>
      </div>
      <div>
        <a
            class="flex flex-row items-center font-bold justify-center cursor-pointer rounded-full px-8 py-2 my-2 text-md border-gray-300 hover:border-gray-600"
            style="border-width:3px;border-style:solid;"
            @click="assignGoogleAccount()"
        >
          <img class="w-5 mr-4" src="/icons/google-icon.png" alt="Link with Google">
          Link with Google
        </a>
        <!--        <a-->
        <!--          class="flex flex-row items-center font-bold justify-center rounded-full px-8 py-2 my-2 text-md border-gray-300 hover:border-gray-600"-->
        <!--          style="border-width:3px;border-style:solid;"-->
        <!--          @click="assignGitHubAccount()"-->
        <!--        >-->
        <!--          <img src="/icons/google-icon.png" class="w-5 mr-4">-->
        <!--          Link with GitHub-->
        <!--        </a>-->
      </div>
    </div>

    <!-- Import / Export Profile -->
    <div class="flex flex-col lg:flex-row p-6 bg-white shadow rounded-2xl justify-center items-center w-full mb-8">
      <div class="flex flex-col mr-auto w-full lg:w-1/2">
        <h2 class="text-black font-bold text-lg w-full">
          Import/Export profile data
        </h2>
        <p class="text-black opacity-70 font-semibold">
          Importing profile data will completely replace this profile with the data you import.
        </p>
      </div>

      <div class="flex flex-col space-y-2">
        <div>
          <label
              class="w-full lg:w-auto mt-4 lg:mt-0 ml-2 flex p-3 px-6 text-white text-center bg-gdp hover:bg-blue-400 rounded-2xl font-bold w-1/3 justify-center align-center"
              for="importProfileButton"
          >Import</label>

          <input
              id="importProfileButton"
              hidden
              type="file"
              @change="importProfile"
          >
        </div>

        <button
            class="w-full lg:w-auto mt-4 lg:mt-0 ml-2 flex p-3 px-6 text-white text-center bg-gdp hover:bg-blue-400 rounded-2xl font-bold w-1/3 justify-center align-center"
            type="button"
            @click="exportProfile"
        >
          Export
        </button>
      </div>
    </div>

    <!-- Import from Linktree -->
    <div class="flex flex-col lg:flex-row p-6 bg-white shadow rounded-2xl justify-center items-center w-full mb-8">
      <div class="flex flex-col mr-auto w-full lg:w-1/2">
        <h2 class="text-black font-bold text-lg w-full">
          Import from Linktree
        </h2>
        <p class="text-black opacity-70 font-semibold">
          Replace all of your profile links with links from your linktree profile.
        </p>
        <div class="flex flex-row rounded-2xl border border-solid border-gray-300 text-sm mt-2 overflow-hidden">
          <span
              class="flex p-2 bg-gray-100 border text-gray-900 border-solid border-gray-300 border-t-0 border-l-0 border-b-0"
          >https://linktr.ee/</span>
          <input
              id="linktreeUrl"
              autocomplete="off"
              class="p-2 flex-grow"
              placeholder="e.g. janedoe"
              type="text"
          >
        </div>
      </div>
      <div class="flex flex-col space-y-2">
        <button
            v-if="alerts.linktreeImported === null"
            class="w-full lg:w-auto mt-4 lg:mt-0 ml-2 flex p-3 px-6 text-white text-center bg-gdp hover:bg-blue-400 rounded-2xl font-bold w-1/3 justify-center align-center"
            type="button"
            @click="importLinktree"
        >
          Import
        </button>
        <div
            v-if="alerts.linktreeImported !== null && alerts.linktreeImported"
            class="flex flex-col lg:flex-row justify-center items-center p-3 rounded-2xl bg-green-300 shadow max-w-xs mt-4"
        >
          <p class="text-black opacity-70 font-semibold">
            Successfully imported Linktree links
          </p>
        </div>
      </div>
    </div>

    <div class="flex flex-col lg:flex-row p-6 bg-white shadow rounded-2xl justify-center items-center w-full mb-8">
      <div class="flex flex-col mr-auto w-full lg:w-7/12">
        <h2 class="text-black font-bold text-lg w-full">
          Account settings
        </h2>
        <p class="text-black opacity-70 font-semibold">
          Need to configure the account managing your micro-sites?
        </p>
      </div>
      <n-link
          class="w-full lg:w-auto mt-4 lg:mt-0 ml-2 flex p-3 px-6 text-white text-center bg-gdp hover:bg-blue-400 rounded-2xl font-bold w-1/3 justify-center align-center"
          to="/dashboard/account"
      >
        Manage
      </n-link>
    </div>

    <!-- Delete site -->
    <div
        v-if="user.activeProfile.userId === user.id"
        class="flex flex-col p-6 bg-white shadow rounded-2xl w-full mb-8"
    >
      <div class="flex flex-col mr-auto w-full lg:w-full">
        <h2 class="text-black font-bold text-lg w-full">
          Delete this page
        </h2>
        <p class="text-black opacity-70 font-semibold">Done with this page? Click the button on your right to delete
          this page and all related content.</p>
      </div>
      <button
          class="w-full lg:w-auto mt-4 flex p-3 px-6 text-white text-center bg-red-600 hover:bg-red-700 rounded-2xl font-bold w-1/3 justify-center align-center"
          type="button"
          @click="$modal.hide('leave-page'); $modal.show('delete-page');"
      >
        Delete this page
      </button>
    </div>

    <modal name="delete-page">
      <!-- Confirm site deletion modal -->
      <div
          class="flex items-center justify-center"
          style="backdrop-filter: saturate(180%) blur(5px);"
          @click="$modal.hide('delete-page')"
      >
        <div class="flex flex-col p-6 mt-6 bg-white rounded-2xl w-full max-w-lg" @click.stop>
          <h2 class="text-black font-semibold text-xl">
            Are you sure?
          </h2>
          <p class="text-gray-800 text-sm">
            Deleting this site is irreversible, please confirm to continue.
          </p>
          <button
              class="mt-4 w-full p-4 text-center text-md text-black bg-red-600 hover:bg-red-700 text-white rounded-2xl font-semibold"
              type="button"
              @click="deletePage"
          >
            Yes, delete this page
          </button>
          <button
              class="mt-4 w-full p-4 text-center text-md text-black bg-gray-400 text-white hover:bg-gray-700 rounded-2xl font-semibold"
              type="button"
              @click="$modal.hide('delete-page')"
          >
            Cancel
          </button>
        </div>
      </div>
    </modal>

    <modal name="leave-page">
      <!-- Confirm site deletion modal -->
      <div
          class="flex items-center justify-center"
          style="backdrop-filter: saturate(180%) blur(5px);"
          @click="$modal.hide('leave-page')"
      >
        <div class="flex flex-col p-6 mt-8 bg-white shadow rounded-2xl w-full max-w-lg" @click.stop>
          <h2 class="text-black font-semibold text-xl">
            Are you sure?
          </h2>
          <button
              class="mt-4 w-full p-4 text-center text-md text-black bg-red-600 hover:bg-red-700 text-white rounded-2xl font-semibold"
              type="button"
              @click="leavePage"
          >
            Yes, leave this page
          </button>
          <button
              class="mt-4 w-full p-4 text-center text-md text-black bg-gray-400 hover:bg-gray-700 text-white rounded-2xl font-semibold"
              type="button"
              @click="$modal.hide('leave-page')"
          >
            Cancel
          </button>
        </div>
      </div>
    </modal>

  </section>
</template>

<script lang="ts">
import Vue from "vue";
import {StatusCodes} from "http-status-codes";

export default Vue.extend({
  name: 'DashboardSettings',
  layout: 'dashboard',
  middleware: 'authenticated',

  data() {
    return {
      showHTML: false,
      loaded: false,
      originalHandle: '',
      user: {
        id: '',
        name: '',
        emailHash: '',
        activeProfile: {
          id: '',
          imageUrl: '',
          headline: '',
          subtitle: '',
          handle: '',
          customDomain: '',
          visibility: '',
          showWatermark: false,
          rendererUrl: process.env.RENDERER_URL,
          userId: '',
          metadata: {
            privacyMode: false as boolean | null | undefined,
            unlisted: false as boolean | null | undefined,
            coverImage: null as boolean | null | undefined,
            pageHtml: null as boolean | null | undefined,
            shareMenu: true as boolean | null | undefined,
            showAvatar: true as boolean | null | undefined,
            previewImageUrl: '',
            previewTitle: '',
            previewDescription: ''
          },
        }
      },

      error: '',
      passwordError: '',
      showWatermarkNotice: false,
      app_name: this.$customSettings.productName,
      rendererUrl: process.env.RENDERER_URL,

      profileUsage: {
        published: 0,
        allowed: 0
      },

      alerts: {
        googleLinked: null as boolean | null,
        linktreeImported: null as boolean | null,
      }
    };
  },

  head() {
    return {
      title: 'Page Settings - ' + this.$customSettings.productName,
      meta: [
        {
          hid: 'description',
          name: 'description',
          content: 'Take administrative control over your microsites through the settings panel.'
        },
        {
          hid: 'twitter:description',
          name: 'twitter:description',
          content: 'Take administrative control over your microsites through the settings panel.'
        },
        {
          hid: 'og:title',
          name: 'og:title',
          content: 'Page Settings - ' + this.$customSettings.productName
        },
        {
          hid: 'twitter:title',
          name: 'twitter:title',
          content: 'Page Settings - ' + this.$customSettings.productName
        },
        {
          hid: 'og:description',
          name: 'og:description',
          content: 'Take administrative control over your microsites through the settings panel.'
        },
      ],
    };
  },

  computed: {
    getTXTRecord() {
      const profileId = this.$data.user.activeProfile.id;

      return "sl-verification-id=" + profileId;
    }
  },

  watch: {
    'user.activeProfile.showWatermark': {
      handler(val) {
        this.showWatermarkNotice = (!val && this.loaded);
      }
    }
  },

  async mounted() {
    await this.getUserData();
    if (this.$route.query.googleLinked) {
      this.$data.alerts.googleLinked = this.$route.query.googleLinked === 'true';
    }

    await this.updateProfileUsage();
    this.loaded = true;
  },

  methods: {
    async leavePage() {
      const profileId = this.user.activeProfile.id;
      const token = this.$store.getters['auth/getToken'];

      await this.$axios.post('/team/remove', {
        token,
        profileId
      });

      await this.$axios.post('/user/set-active-profile', {
        token,
        random: true,
        newProfileId: -1
      });
      this.$router.go();
    },
    async updateProfileUsage() {
      const token = this.$store.getters['auth/getToken'];

      this.profileUsage = await this.$axios.$post('/profile/allowed-pages', {
        token
      }) as { published: number, allowed: number };
    },

    getFormattedProfileUsage(): string {
      return `(${this.profileUsage.published}/${this.profileUsage.allowed} pages public)`;
    },

    async getUserData() {
      try {
        const token = this.$store.getters['auth/getToken'];

        const userResponse = await this.$axios.$post('/user', {
          token
        });

        const profileResponse = await this.$axios.$post('/profile/active-profile', {
          token
        });

        this.user.id = userResponse.id;
        this.user.name = userResponse.name;
        this.user.emailHash = userResponse.emailHash;

        this.user.activeProfile = profileResponse;

        this.originalHandle = this.user.activeProfile.handle;
      } catch (err) {
        console.log('Error getting user data');
        console.log(err);
      }
    },

    async importProfile(event: Event) {
      if (process.client) {
        const htmlInputEvent = event.target as HTMLInputElement;
        const files = htmlInputEvent.files;

        if (!files || files.length < 1) {
          return;
        }

        const file = files[0];

        const data = await file.text();

        const token = this.$store.getters['auth/getToken'];

        await this.$axios.post('/profile/import', {
          token,
          profileData: data
        });

        // Success, reload
        window.location.replace('/dashboard');
      }
    },

    async exportProfile() {
      if (process.client) {
        const token = this.$store.getters['auth/getToken'];

        const response = await this.$axios.post('/profile/export', {
          token
        });

        const filename = this.user.activeProfile.handle + '.json';
        // const disposition = response.headers['content-disposition'];
        // if (disposition && disposition.includes('filename')) {
        //   const filenameRegex = /filename[^;=\n]*=((['"]).*?\2|[^;\n]*)/;
        //   const matches = filenameRegex.exec(disposition);
        //   if (matches != null && matches[1]) {
        //     filename = matches[1].replace(/['"]/g, '');
        //   }
        // }
        const blob = new Blob([JSON.stringify(response.data)], {type: 'application/json'});
        const link = document.createElement('a');
        link.href = window.URL.createObjectURL(blob);
        link.download = filename;

        document.body.appendChild(link);
        link.click();
        document.body.removeChild(link);
      }
    },

    async importLinktree() {
      const linktreeInput: HTMLInputElement = (document.getElementById('linktreeUrl')) as HTMLInputElement;
      const linktreeHandle: string = linktreeInput.value;
      await this.$axios.$post('/profile/linktree_import', {
        token: this.$store.getters['auth/getToken'],
        handle: linktreeHandle
      });
      linktreeInput.value = '';
      this.$data.alerts.linktreeImported = true;
    },

    async saveChanges() {
      // Update profile
      try {

        const avatarUpload: HTMLInputElement = (document.getElementById('avatar_url')) as HTMLInputElement;
        let avatarString = null;

        if (avatarUpload && avatarUpload.value) {
          avatarString = avatarUpload.value;
        }

        await this.$axios.$post('/profile/update', {
          token: this.$store.getters['auth/getToken'],
          imageUrl: avatarString ?? this.user.activeProfile.imageUrl ?? null,
          headline: this.user.activeProfile.headline ?? null,
          subtitle: this.user.activeProfile.subtitle ?? null,
          handle: this.user.activeProfile.handle ?? null,
          visibility: this.user.activeProfile.visibility ?? null,
          customDomain: this.user.activeProfile.customDomain ?? null,
          showWatermark: this.user.activeProfile.showWatermark ?? true,
          metadata: this.user.activeProfile.metadata ?? {privacyMode: false}
        });

        if (process.client) {
          if (this.user.activeProfile.handle !== this.originalHandle) {
            location.reload();
            return;
          }

          this.$root.$emit('refreshUserProfileView');
        }
      } catch (err: any) {
        if (err.response) {
          if (err.response.status === StatusCodes.CONFLICT) {
            console.error("This handle is already being used by another profile.");
            this.error = "This handle is already being used by another profile.";

            return;
          }
        }

        throw err;
      }
    },

    async deletePage() {
      this.$nuxt.$loading.start();

      await this.$axios.$post('/profile/delete', {
        token: this.$store.getters['auth/getToken']
      });

      this.$nuxt.$loading.finish();

      window.location.replace("/dashboard");
    },

    async assignGoogleAccount() {
      const response = await this.$axios.post('/auth/google/assign', {
        token: this.$store.getters['auth/getToken']
      });

      window.location.assign(response.data);
    },
  }
});
</script>

<style lang="scss">
.fade-enter-active, .fade-leave-active {
  transition: opacity .25s;
}

.fade-enter, .fade-leave-to {
  opacity: 0;
}

* {
  outline: none !important;
}

iframe.widgetFrame {
  margin-left: 0 !important;
}

<<<<<<< HEAD
.warning {
  @apply bottom-0 rounded-lg shadow border border-gray-200;
  color: mintcream;
  background-color: #ff9900;
  padding: 7px;
  z-index: 25;
=======
.vm--modal {
  background: none;
>>>>>>> 97299c6a
}
</style><|MERGE_RESOLUTION|>--- conflicted
+++ resolved
@@ -338,13 +338,8 @@
           Leave this page
         </h2>
         <p class="text-black opacity-70 font-semibold">
-<<<<<<< HEAD
-Leave this page (only works for pages you've been invited to).
-</p>
-=======
           Leave this page (only works for pages you've been invited to).
         </p>
->>>>>>> 97299c6a
       </div>
       <button
           class="w-full lg:w-auto mt-4 flex p-3 px-6 text-white text-center bg-red-600 hover:bg-red-700 rounded-2xl font-bold w-1/3 justify-center align-center"
@@ -888,16 +883,14 @@
   margin-left: 0 !important;
 }
 
-<<<<<<< HEAD
 .warning {
   @apply bottom-0 rounded-lg shadow border border-gray-200;
   color: mintcream;
   background-color: #ff9900;
   padding: 7px;
   z-index: 25;
-=======
+  
 .vm--modal {
   background: none;
->>>>>>> 97299c6a
 }
 </style>