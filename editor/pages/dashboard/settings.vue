--- conflicted
+++ resolved
@@ -379,9 +379,6 @@
               placeholder="e.g. jane@gmail.com"
               type="text"
           >
-
-<<<<<<< HEAD
-=======
           <label class="ml-4 mr-4 font-normal">Role</label>
           <select
               v-model="teamMemberRole"
@@ -410,8 +407,6 @@
       </div>
 
     </div>
-
->>>>>>> 2e3483af
     <!-- Import / Export Profile -->
     <div class="flex flex-col lg:flex-row p-6 bg-white shadow rounded-2xl justify-center items-center w-full mb-8">
       <div class="flex flex-col mr-auto w-full lg:w-1/2">
@@ -528,42 +523,7 @@
           </button>
         </div>
       </div>
-<<<<<<< HEAD
-    </transition>
-
-    <transition name="fade">
-      <!-- Password reset confirmation modal -->
-      <div
-          v-if="resetPasswordModalActive"
-          class="h-screen absolute top-1/2 left-0 right-0 bottom-0 z-50 flex items-center justify-center"
-          style="background: rgba(0,0,0,.5); backdrop-filter: saturate(180%) blur(5px);"
-          @click="resetPasswordModalActive = false"
-      >
-        <div class="flex flex-col p-6 bg-white shadow rounded-2xl w-full max-w-lg" @click.stop>
-          <h2 class="text-black font-semibold text-xl">
-            {{ passwordError ? 'Error on password request!' : 'Password reset requested' }}
-          </h2>
-          <p v-if="!passwordError" class="text-gray-800 text-sm">A password reset link has been sent to your account
-            email inbox successfully.
-            Make sure to check your spam folder.</p>
-
-          <p v-if="passwordError" class="text-gray-800 text-sm">
-            <em class="fas fa-exclamation-triangle"/>
-            {{ passwordError }}
-          </p>
-          <button
-              class="mt-4 p-3 text-center text-md text-black bg-blue-600 hover:bg-blue-400 rounded-2xl font-semibold"
-              type="button"
-              @click="resetPasswordModalActive = false"
-          >
-            Close
-          </button>
-        </div>
-      </div>
-    </transition>
-=======
     </modal>
->>>>>>> 2e3483af
 
   </section>
 </template>
