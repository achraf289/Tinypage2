<template>
  <section class="flex flex-col p-8 items-center overflow-x-hidden overflow-y-scroll">
    <div class="flex flex-row items-center justify-start mb-4 space-x-4 mb-4">
<<<<<<< HEAD
      <img class="w-8" src="/icons/Settings.svg" alt="Settings">
=======
      <img class="w-8" src="/icons/Settings.svg" alt="settings">
>>>>>>> 33a3a5a1
      <h1 class="text-black font-extrabold tracking-tight text-3xl w-full flex flex-row items-start lg:items-center">
        Page Settings
      </h1>
    </div>
    <div class="flex flex-col p-6 bg-white shadow rounded-2xl w-full mb-8">
      <transition name="fade">
        <div
            v-if="error"
            class="flex flex-row p-2 mb-4 bg-orange-200 text-orange-600 rounded-2xl w-full justify-center items-center text-sm border border-orange-300 shadow-sm"
        >
          <img alt="caution" src="/icons/caution.svg" style="width: 12px;">
          <div class="flex flex-col ml-2">
            {{ error }}
          </div>
        </div>
      </transition>

      <h2 class="text-black font-bold text-xl w-full mb-2">
        Site details
      </h2>
      <form class="flex flex-col w-full">
        <div class="flex flex-col lg:flex-row mb-3">
          <div class="flex flex-col w-full lg:w-1/2 mr-4 mb-3 lg:mb-0">
            <label class="font-bold opacity-70 text-sm text-black" for="name">Headline</label>
            <input
                id="name"
                v-model="user.activeProfile.headline"
                class="p-2 mt-2 text-sm border-solid border-gray-300 rounded-2xl border"
                placeholder="e.g. Jane Doe, 21"
                type="text"
            >
          </div>
          <div class="flex flex-col w-full lg:w-1/2">
            <label class="font-bold opacity-70 text-sm text-black" for="subtitle">Subtitle</label>
            <input
                id="subtitle"
                v-model="user.activeProfile.subtitle"
                class="p-2 mt-2 text-sm border-solid border-gray-300 rounded-2xl border"
                placeholder="e.g. Developer at Neutron from Raleigh NC"
                type="text"
            >
          </div>
        </div>

        <div class="flex flex-col lg:flex-row mb-4">
          <div class="flex flex-col w-full lg:w-1/2 mr-3 mb-3 lg:mb-0">
            <label class="font-bold opacity-70 text-sm text-black" for="handle">Handle</label>
            <div class="flex flex-row rounded-2xl border border-solid border-gray-300 text-sm mt-2 overflow-hidden">
              <span
                  class="flex p-2 bg-gray-100 border text-gray-900 border-solid border-gray-300 border-t-0 border-l-0 border-b-0"
              >{{ rendererUrl }}/</span>
              <input
                  id="handle"
                  v-model="user.activeProfile.handle"
                  autocomplete="off"
                  class="p-2 flex-grow"
                  placeholder="e.g. janedoe"
                  type="text"
              >
            </div>
          </div>
          <div class="flex flex-col w-full lg:w-1/2">
            <label class="font-bold opacity-70 text-sm text-black">Visibility {{ getFormattedProfileUsage() }}</label>
            <select
                id="visibility"
                v-model="user.activeProfile.visibility"
                class="p-2 mt-2 text-sm border-solid border-gray-300 rounded-2xl border"
            >
              <option value="unpublished">
                Unpublished, not viewable
              </option>
              <option value="published">
                Public, no sensitive content (Most used)
              </option>
              <option value="published-18+">
                Public, sensitive content warning
              </option>
            </select>
          </div>
        </div>

        <div class="flex flex-row items-center justify-center space-x-4 mb-4">
          <!--          <input-->
          <!--            id="avatar_url"-->
          <!--            v-model="user.activeProfile.imageUrl"-->
          <!--            class="simple-file-upload"-->
          <!--            name="avatar_url"-->
          <!--            type="hidden"-->
          <!--          >-->
          <div class="flex flex-col lg:flex-row w-auto flex-grow flex-1">
            <div class="flex flex-col w-full lg:w-1/2 mr-3 mb-3 lg:mb-0">
              <label class="font-bold opacity-70 text-sm text-black" for="image_url">Avatar Image URL</label>
              <input
                  id="image_url"
                  v-model="user.activeProfile.imageUrl"
                  class="p-2 mt-2 text-sm border-solid border-gray-300 rounded-2xl border"
                  placeholder="e.g. https://uifaces.co/our-content/donated/rSuiu_Hr.jpg"
                  type="text"
              >
            </div>
            <div class="flex flex-col w-full lg:w-1/2">
              <label class="font-bold opacity-70 text-sm text-black" for="image_url">Cover Image URL</label>
              <input
                  id="cover_image_url"
                  v-model="user.activeProfile.metadata.coverImage"
                  class="p-2 mt-2 text-sm border-solid border-gray-300 rounded-2xl border"
                  placeholder="e.g. https://i.imgur.com/KM7HbTC.png"
                  type="text"
              >
            </div>
          </div>
        </div>

        <!--        <div class="flex flex-col w-full mb-6">-->
        <!--          &lt;!&ndash; Custom domain&ndash;&gt;-->
        <!--          <div-->
        <!--              class="flex flex-col lg:flex-row space-y-1 lg:space-y-0 items-start lg:justify-between lg:items-center w-full"-->
        <!--          >-->
        <!--            <label class="font-bold text-sm text-black opacity-70" for="custom_domain">Custom domain</label>-->
        <!--            <a-->
        <!--                class="text-black font-bold opacity-50 text-xs hover:underline hover:opacity-80"-->
        <!--                href="https://www.notion.so/neutroncreative/Setting-up-your-custom-domain-907421b1ac3841dbbd8d9a7d41d17f9a"-->
        <!--            >Need help? Read our documentation</a>-->
        <!--          </div>-->

        <!--          <input-->
        <!--              id="custom_domain"-->
        <!--              v-model="user.activeProfile.customDomain"-->
        <!--              class="p-2 mt-2 text-sm border-solid border-gray-300 rounded-2xl border"-->
        <!--              placeholder="e.g. neutroncreative.com (no http/https)"-->
        <!--              type="text"-->
        <!--          >-->

        <!--          <div-->
        <!--              class="flex flex-col lg:flex-row space-y-1 lg:space-y-0 p-4 items-start lg:justify-between lg:items-center w-full"-->
        <!--          >-->
        <!--            <label class="font-bold text-sm text-black opacity-70" for="custom_domain">-->
        <!--              Make sure you set this TXT Record in your DNS options.<br>-->
        <!--              <span class="bg-blue-200">{{ getTXTRecord }}</span>-->
        <!--            </label>-->
        <!--          </div>-->
        <!--        </div>-->

        <!-- Use Gravatar toggle -->
        <div class="flex flex-row w-full mb-6 items-start">
          <input
              v-model="user.activeProfile.metadata.showAvatar"
              aria-label="show avatar"
              class="form-checkbox h-4 w-4 text-blue-600 transition duration-150 ease-in-out"
              style="margin-top:3px;"
              type="checkbox"
          >

          <label
              class="ml-4 block text-sm leading-5 text-black font-bold opacity-70"
          >
            Show Avatar
          </label>
        </div>

        <!-- Watermark Toggle -->
        <div class="flex flex-row w-full mb-6 items-start">
          <input
              id="themeGlobal"
              v-model="user.activeProfile.showWatermark"
              class="form-checkbox h-4 w-4 text-blue-600 transition duration-150 ease-in-out"
              style="margin-top:3px;"
              type="checkbox"
          >

          <label
              class="ml-4 flex font-bold text-sm leading-5 opacity-70 w-full lg:w-auto flex-col"
              for="themeGlobal"
              style="max-width:calc(100% - 32px)"
          >
            Display Watermark ("Proudly built with {{ app_name }}!")
            <br>
            <span
                v-show="showWatermarkNotice"
                class="mt-2 flex text-gdp p-1 px-4 rounded-full bg-opaqueIndigo font-bold text-xs lg:text-sm"
            >
              This is completely optional, but it really helps us out! Would you help us spread the word about
              {{ app_name }}?
            </span>
          </label>
        </div>

        <!-- Privacy mode toggle -->
        <div class="flex flex-row w-full mb-6 items-start">
          <input
              v-model="user.activeProfile.metadata.privacyMode"
              aria-label="privacy mode"
              class="form-checkbox h-4 w-4 text-blue-600 transition duration-150 ease-in-out"
              style="margin-top:3px;"
              type="checkbox"
          >

          <label class="ml-4 block text-sm leading-5 text-black font-bold opacity-70">
            Privacy mode (Disables site analytics, discovery, and event tracking)
          </label>
        </div>

        <!-- Share button toggle -->
        <div class="flex flex-row w-full mb-6 items-start">
          <input
              v-model="user.activeProfile.metadata.shareMenu"
              aria-label="privacy mode"
              class="form-checkbox h-4 w-4 text-blue-600 transition duration-150 ease-in-out"
              style="margin-top:3px;"
              type="checkbox"
          >

          <label class="ml-4 block text-sm leading-5 text-black font-bold opacity-70">
            Show Share Menu
          </label>
        </div>

        <h2 class="text-black font-bold text-xl w-full mb-2">
          Customize your preview link
        </h2>
        <div class="flex flex-col w-full lg:w-1/2 mr-3 mb-3 lg:mb-0">
          <label class="font-bold opacity-70 text-sm text-black" for="image_url_2">Image URL (We recommend using a 16:9
            image)</label>
          <input
              id="image_url"
              v-model="user.activeProfile.metadata.previewImageUrl"
              class="p-2 mt-2 text-sm border-solid border-gray-300 rounded-2xl border"
              placeholder="e.g. https://uifaces.co/our-content/donated/rSuiu_Hr.jpg"
              type="text"
          >
        </div>
        <div class="flex flex-col w-full lg:w-1/2 mr-3 mb-3 lg:mb-0 mt-2">
          <label class="font-bold opacity-70 text-sm text-black" for="title">Title of your link</label>
          <input
              id="image_url"
              v-model="user.activeProfile.metadata.previewTitle"
              class="p-2 mt-2 text-sm border-solid border-gray-300 rounded-2xl border"
              placeholder="e.g. Tinypage"
              type="text"
          >
        </div>
        <div class="flex flex-col w-full lg:w-1/2 mr-3 mb-3 lg:mb-0 mt-2">
          <label class="font-bold opacity-70 text-sm text-black" for="title">Description of your link</label>
          <input
              id="image_url"
              v-model="user.activeProfile.metadata.previewDescription"
              class="p-2 mt-2 text-sm border-solid border-gray-300 rounded-2xl border"
              placeholder="e.g. The simple micro-site platform."
              type="text"
          >
        </div>

        <!-- Page HTML -->
        <div class="flex flex-col mt-2 mb-4 justify-start w-full">

          <div class="flex flex-row justify-start items-center">
            <label class="font-semibold mb-2 mr-4">Page HTML</label>

            <div class="flex flex-row space-x-2">
              <div
                  class="flex flex-row justify-center items-center pl-4 pr-4 text-sm rounded-lg bg-gdp text-white"
                  @click="showHTML = !showHTML"
              >
                <h6 class="text-center">
                  {{ showHTML ? 'Close Editor' : 'Open Editor' }}
                </h6>
                <img
                    :src="showHTML ? '/caret-up-outline.svg' : '/caret-down-outline.svg'"
                    alt="show hide HTML editor"
                    style="width: 20px; height: 20px;"
                >
              </div>
            </div>
          </div>

          <label class="font-normal mb-2 text-sm">Use for this HTML snippets like Facebook Pixel.</label>

          <a
              :href="rendererUrl + '/help'"
              class="text-gray-500 text-xs hover:underline hover:text-gray-600 mb-1"
              target="_blank"
          >Need help? Read our
            documentation</a>

          <client-only v-if="showHTML">
            <textarea
                v-model="user.activeProfile.metadata.pageHtml"
                class="border border-2 text-white p-2"
                rows="12"
                style="font-family: monospace; background-color: #1E1E1E"
            />
          </client-only>
        </div>

        <!-- Save Button-->
        <button
            class="mt-2 inline-flex p-3 text-white text-center bg-gdp hover:bg-blue-400 rounded-2xl font-bold w-auto max-w-xs justify-center align-center"
            type="button"
            @click="saveChanges"
        >
          Save changes
        </button>
      </form>
    </div>

    <div
        v-if="alerts.googleLinked !== null && alerts.googleLinked"
        class="flex flex-col lg:flex-row justify-center items-center p-3 rounded-2xl bg-green-300 shadow w-full mb-8"
    >
      <p class="text-black opacity-70 font-semibold">
        Successfully linked Google!
      </p>
    </div>
    <div
        v-else-if="alerts.googleLinked !== null && !alerts.googleLinked"
        class="flex flex-col lg:flex-row justify-center items-center p-3 rounded-2xl bg-red-300 shadow w-full mb-8"
    >
      <p class="text-black opacity-70 font-semibold">
        Failed to link Google!
      </p>
    </div>

    <!-- Leave page -->
    <div
        v-if="user.activeProfile.userId !== user.id"
        class="flex flex-col p-6 bg-white shadow rounded-2xl w-full mb-8"
    >
      <div class="flex flex-col mr-auto w-full lg:w-full">
        <h2 class="text-black font-bold text-lg w-full">
          Leave this page
        </h2>
        <p class="text-black opacity-70 font-semibold">
          Leave this page (only works for pages you've been invited to).
        </p>
      </div>
      <button
          class="w-full lg:w-auto mt-4 flex p-3 px-6 text-white text-center bg-red-600 hover:bg-red-700 rounded-2xl font-bold w-1/3 justify-center align-center"
          type="button"
          @click="$modal.show('leave-page'); $modal.hide('delete-page');"
      >
        Leave this page
      </button>
    </div>

    <!-- Manage SSO -->
    <div class="flex flex-col lg:flex-row p-6 bg-white shadow rounded-2xl justify-center items-center w-full mb-8">
      <div class="flex flex-col mr-auto w-full lg:w-1/2">
        <h2 class="text-black font-bold text-lg w-full">
          Manage SSO
        </h2>
        <p class="text-black opacity-70 font-semibold">
          Link up your social media accounts for easy single sign-on access.
        </p>
      </div>
      <div>
        <a
            class="flex flex-row items-center font-bold justify-center cursor-pointer rounded-full px-8 py-2 my-2 text-md border-gray-300 hover:border-gray-600"
            style="border-width:3px;border-style:solid;"
            @click="assignGoogleAccount()"
        >
<<<<<<< HEAD
          <img class="w-5 mr-4" src="/icons/google-icon.png" alt="Link with Google">
=======
          <img class="w-5 mr-4" src="/icons/google-icon.png" alt="google">
>>>>>>> 33a3a5a1
          Link with Google
        </a>
        <!--        <a-->
        <!--          class="flex flex-row items-center font-bold justify-center rounded-full px-8 py-2 my-2 text-md border-gray-300 hover:border-gray-600"-->
        <!--          style="border-width:3px;border-style:solid;"-->
        <!--          @click="assignGitHubAccount()"-->
        <!--        >-->
        <!--          <img src="/icons/google-icon.png" class="w-5 mr-4">-->
        <!--          Link with GitHub-->
        <!--        </a>-->
      </div>
    </div>

    <!-- Import / Export Profile -->
    <div class="flex flex-col lg:flex-row p-6 bg-white shadow rounded-2xl justify-center items-center w-full mb-8">
      <div class="flex flex-col mr-auto w-full lg:w-1/2">
        <h2 class="text-black font-bold text-lg w-full">
          Import/Export profile data
        </h2>
        <p class="text-black opacity-70 font-semibold">
          Importing profile data will completely replace this profile with the data you import.
        </p>
      </div>

      <div class="flex flex-col space-y-2">
        <div>
          <label
              class="w-full lg:w-auto mt-4 lg:mt-0 ml-2 flex p-3 px-6 text-white text-center bg-gdp hover:bg-blue-400 rounded-2xl font-bold w-1/3 justify-center align-center"
              for="importProfileButton"
          >Import</label>

          <input
              id="importProfileButton"
              hidden
              type="file"
              @change="importProfile"
          >
        </div>

        <button
            class="w-full lg:w-auto mt-4 lg:mt-0 ml-2 flex p-3 px-6 text-white text-center bg-gdp hover:bg-blue-400 rounded-2xl font-bold w-1/3 justify-center align-center"
            type="button"
            @click="exportProfile"
        >
          Export
        </button>
      </div>
    </div>

    <!-- Import from Linktree -->
    <div class="flex flex-col lg:flex-row p-6 bg-white shadow rounded-2xl justify-center items-center w-full mb-8">
      <div class="flex flex-col mr-auto w-full lg:w-1/2">
        <h2 class="text-black font-bold text-lg w-full">
          Import from Linktree
        </h2>
        <p class="text-black opacity-70 font-semibold">
          Replace all of your profile links with links from your linktree profile.
        </p>
        <div class="flex flex-row rounded-2xl border border-solid border-gray-300 text-sm mt-2 overflow-hidden">
          <span
              class="flex p-2 bg-gray-100 border text-gray-900 border-solid border-gray-300 border-t-0 border-l-0 border-b-0"
          >https://linktr.ee/</span>
          <input
              id="linktreeUrl"
              autocomplete="off"
              class="p-2 flex-grow"
              placeholder="e.g. janedoe"
              type="text"
          >
        </div>
      </div>
      <div class="flex flex-col space-y-2">
        <button
            v-if="alerts.linktreeImported === null"
            class="w-full lg:w-auto mt-4 lg:mt-0 ml-2 flex p-3 px-6 text-white text-center bg-gdp hover:bg-blue-400 rounded-2xl font-bold w-1/3 justify-center align-center"
            type="button"
            @click="importLinktree"
        >
          Import
        </button>
        <div
            v-if="alerts.linktreeImported !== null && alerts.linktreeImported"
            class="flex flex-col lg:flex-row justify-center items-center p-3 rounded-2xl bg-green-300 shadow max-w-xs mt-4"
        >
          <p class="text-black opacity-70 font-semibold">
            Successfully imported Linktree links
          </p>
        </div>
      </div>
    </div>

    <div class="flex flex-col lg:flex-row p-6 bg-white shadow rounded-2xl justify-center items-center w-full mb-8">
      <div class="flex flex-col mr-auto w-full lg:w-7/12">
        <h2 class="text-black font-bold text-lg w-full">
          Account settings
        </h2>
        <p class="text-black opacity-70 font-semibold">
          Need to configure the account managing your micro-sites?
        </p>
      </div>
      <n-link
          class="w-full lg:w-auto mt-4 lg:mt-0 ml-2 flex p-3 px-6 text-white text-center bg-gdp hover:bg-blue-400 rounded-2xl font-bold w-1/3 justify-center align-center"
          to="/dashboard/account"
      >
        Manage
      </n-link>
    </div>

    <!-- Delete site -->
    <div
        v-if="user.activeProfile.userId === user.id"
        class="flex flex-col p-6 bg-white shadow rounded-2xl w-full mb-8"
    >
      <div class="flex flex-col mr-auto w-full lg:w-full">
        <h2 class="text-black font-bold text-lg w-full">
          Delete this page
        </h2>
        <p class="text-black opacity-70 font-semibold">Done with this page? Click the button on your right to delete
          this page and all related content.</p>
      </div>
      <button
          class="w-full lg:w-auto mt-4 flex p-3 px-6 text-white text-center bg-red-600 hover:bg-red-700 rounded-2xl font-bold w-1/3 justify-center align-center"
          type="button"
          @click="$modal.hide('leave-page'); $modal.show('delete-page');"
      >
        Delete this page
      </button>
    </div>

    <modal name="delete-page">
      <!-- Confirm site deletion modal -->
      <div
          class="flex items-center justify-center"
          style="backdrop-filter: saturate(180%) blur(5px);"
          @click="$modal.hide('delete-page')"
      >
        <div class="flex flex-col p-6 mt-6 bg-white rounded-2xl w-full max-w-lg" @click.stop>
          <h2 class="text-black font-semibold text-xl">
            Are you sure?
          </h2>
          <p class="text-gray-800 text-sm">
            Deleting this site is irreversible, please confirm to continue.
          </p>
          <button
              class="mt-4 w-full p-4 text-center text-md text-black bg-red-600 hover:bg-red-700 text-white rounded-2xl font-semibold"
              type="button"
              @click="deletePage"
          >
            Yes, delete this page
          </button>
          <button
              class="mt-4 w-full p-4 text-center text-md text-black bg-gray-400 text-white hover:bg-gray-700 rounded-2xl font-semibold"
              type="button"
              @click="$modal.hide('delete-page')"
          >
            Cancel
          </button>
        </div>
      </div>
    </modal>

    <modal name="leave-page">
      <!-- Confirm site deletion modal -->
      <div
          class="flex items-center justify-center"
          style="backdrop-filter: saturate(180%) blur(5px);"
          @click="$modal.hide('leave-page')"
      >
        <div class="flex flex-col p-6 mt-8 bg-white shadow rounded-2xl w-full max-w-lg" @click.stop>
          <h2 class="text-black font-semibold text-xl">
            Are you sure?
          </h2>
          <button
              class="mt-4 w-full p-4 text-center text-md text-black bg-red-600 hover:bg-red-700 text-white rounded-2xl font-semibold"
              type="button"
              @click="leavePage"
          >
            Yes, leave this page
          </button>
          <button
              class="mt-4 w-full p-4 text-center text-md text-black bg-gray-400 hover:bg-gray-700 text-white rounded-2xl font-semibold"
              type="button"
              @click="$modal.hide('leave-page')"
          >
            Cancel
          </button>
        </div>
      </div>
<<<<<<< HEAD
    </modal>
=======
    </transition>

    <transition name="fade">
      <!-- Password reset confirmation modal -->
      <div
          v-if="resetPasswordModalActive"
          class="h-screen absolute top-1/2 left-0 right-0 bottom-0 z-50 flex items-center justify-center"
          style="background: rgba(0,0,0,.5); backdrop-filter: saturate(180%) blur(5px);"
          @click="resetPasswordModalActive = false"
      >
        <div class="flex flex-col p-6 bg-white shadow rounded-2xl w-full max-w-lg" @click.stop>
          <h2 class="text-black font-semibold text-xl">
            {{ passwordError ? 'Error on password request!' : 'Password reset requested' }}
          </h2>
          <p v-if="!passwordError" class="text-gray-800 text-sm">A password reset link has been sent to your account
            email inbox successfully.
            Make sure to check your spam folder.</p>

          <p v-if="passwordError" class="text-gray-800 text-sm">
            <em class="fas fa-exclamation-triangle"/>
            {{ passwordError }}
          </p>
          <button
              class="mt-4 p-3 text-center text-md text-black bg-blue-600 hover:bg-blue-400 rounded-2xl font-semibold"
              type="button"
              @click="resetPasswordModalActive = false"
          >
            Close
          </button>
        </div>
      </div>
    </transition>
>>>>>>> 33a3a5a1

  </section>
</template>

<script lang="ts">
import Vue from "vue";
import {StatusCodes} from "http-status-codes";

export default Vue.extend({
  name: 'DashboardSettings',
  layout: 'dashboard',
  middleware: 'authenticated',

  data() {
    return {
      showHTML: false,
      loaded: false,
      originalHandle: '',
      user: {
        id: '',
        name: '',
        emailHash: '',
        activeProfile: {
          id: '',
          imageUrl: '',
          headline: '',
          subtitle: '',
          handle: '',
          customDomain: '',
          visibility: '',
          showWatermark: false,
          rendererUrl: process.env.RENDERER_URL,
          userId: '',
          metadata: {
            privacyMode: false as boolean | null | undefined,
            unlisted: false as boolean | null | undefined,
            coverImage: null as boolean | null | undefined,
            pageHtml: null as boolean | null | undefined,
            shareMenu: true as boolean | null | undefined,
            showAvatar: true as boolean | null | undefined,
            previewImageUrl: '',
            previewTitle: '',
            previewDescription: ''
          },
        }
      },

      error: '',
      passwordError: '',
      showWatermarkNotice: false,
      app_name: this.$customSettings.productName,
      rendererUrl: process.env.RENDERER_URL,

      profileUsage: {
        published: 0,
        allowed: 0
      },

      alerts: {
        googleLinked: null as boolean | null,
        linktreeImported: null as boolean | null,
      }
    };
  },

  head() {
    return {
      title: 'Page Settings - ' + this.$customSettings.productName,
      meta: [
        {
          hid: 'description',
          name: 'description',
          content: 'Take administrative control over your microsites through the settings panel.'
        },
        {
          hid: 'twitter:description',
          name: 'twitter:description',
          content: 'Take administrative control over your microsites through the settings panel.'
        },
        {
          hid: 'og:title',
          name: 'og:title',
          content: 'Page Settings - ' + this.$customSettings.productName
        },
        {
          hid: 'twitter:title',
          name: 'twitter:title',
          content: 'Page Settings - ' + this.$customSettings.productName
        },
        {
          hid: 'og:description',
          name: 'og:description',
          content: 'Take administrative control over your microsites through the settings panel.'
        },
      ],
    };
  },

  computed: {
    getTXTRecord() {
      const profileId = this.$data.user.activeProfile.id;

      return "sl-verification-id=" + profileId;
    }
  },

  watch: {
    'user.activeProfile.showWatermark': {
      handler(val) {
        this.showWatermarkNotice = (!val && this.loaded);
      }
    }
  },

  async mounted() {
    await this.getUserData();
    if (this.$route.query.googleLinked) {
      this.$data.alerts.googleLinked = this.$route.query.googleLinked === 'true';
    }

    await this.updateProfileUsage();
    this.loaded = true;
  },

  methods: {
    async leavePage() {
      const profileId = this.user.activeProfile.id;
      const token = this.$store.getters['auth/getToken'];

      await this.$axios.post('/team/remove', {
        token,
        profileId
      });

      await this.$axios.post('/user/set-active-profile', {
        token,
        random: true,
        newProfileId: -1
      });
      this.$router.go();
    },
    async updateProfileUsage() {
      const token = this.$store.getters['auth/getToken'];

      this.profileUsage = await this.$axios.$post('/profile/allowed-pages', {
        token
      }) as { published: number, allowed: number };
    },

    getFormattedProfileUsage(): string {
      return `(${this.profileUsage.published}/${this.profileUsage.allowed} pages public)`;
    },

    async getUserData() {
      try {
        const token = this.$store.getters['auth/getToken'];

        const userResponse = await this.$axios.$post('/user', {
          token
        });

        const profileResponse = await this.$axios.$post('/profile/active-profile', {
          token
        });

        this.user.id = userResponse.id;
        this.user.name = userResponse.name;
        this.user.emailHash = userResponse.emailHash;

        this.user.activeProfile = profileResponse;

        this.originalHandle = this.user.activeProfile.handle;
      } catch (err) {
        console.log('Error getting user data');
        console.log(err);
      }
    },

    async importProfile(event: Event) {
      if (process.client) {
        const htmlInputEvent = event.target as HTMLInputElement;
        const files = htmlInputEvent.files;

        if (!files || files.length < 1) {
          return;
        }

        const file = files[0];

        const data = await file.text();

        const token = this.$store.getters['auth/getToken'];

        await this.$axios.post('/profile/import', {
          token,
          profileData: data
        });

        // Success, reload
        window.location.replace('/dashboard');
      }
    },

    async exportProfile() {
      if (process.client) {
        const token = this.$store.getters['auth/getToken'];

        const response = await this.$axios.post('/profile/export', {
          token
        });

        const filename = this.user.activeProfile.handle + '.json';
        // const disposition = response.headers['content-disposition'];
        // if (disposition && disposition.includes('filename')) {
        //   const filenameRegex = /filename[^;=\n]*=((['"]).*?\2|[^;\n]*)/;
        //   const matches = filenameRegex.exec(disposition);
        //   if (matches != null && matches[1]) {
        //     filename = matches[1].replace(/['"]/g, '');
        //   }
        // }
        const blob = new Blob([JSON.stringify(response.data)], {type: 'application/json'});
        const link = document.createElement('a');
        link.href = window.URL.createObjectURL(blob);
        link.download = filename;

        document.body.appendChild(link);
        link.click();
        document.body.removeChild(link);
      }
    },

    async importLinktree() {
      const linktreeInput: HTMLInputElement = (document.getElementById('linktreeUrl')) as HTMLInputElement;
      const linktreeHandle: string = linktreeInput.value;
      await this.$axios.$post('/profile/linktree_import', {
        token: this.$store.getters['auth/getToken'],
        handle: linktreeHandle
      });
      linktreeInput.value = '';
      this.$data.alerts.linktreeImported = true;
    },

    async saveChanges() {
      // Update profile
      try {

        const avatarUpload: HTMLInputElement = (document.getElementById('avatar_url')) as HTMLInputElement;
        let avatarString = null;

        if (avatarUpload && avatarUpload.value) {
          avatarString = avatarUpload.value;
        }

        await this.$axios.$post('/profile/update', {
          token: this.$store.getters['auth/getToken'],
          imageUrl: avatarString ?? this.user.activeProfile.imageUrl ?? null,
          headline: this.user.activeProfile.headline ?? null,
          subtitle: this.user.activeProfile.subtitle ?? null,
          handle: this.user.activeProfile.handle ?? null,
          visibility: this.user.activeProfile.visibility ?? null,
          customDomain: this.user.activeProfile.customDomain ?? null,
          showWatermark: this.user.activeProfile.showWatermark ?? true,
          metadata: this.user.activeProfile.metadata ?? {privacyMode: false}
        });

        if (process.client) {
          if (this.user.activeProfile.handle !== this.originalHandle) {
            location.reload();
            return;
          }

          this.$root.$emit('refreshUserProfileView');
        }
      } catch (err: any) {
        if (err.response) {
          if (err.response.status === StatusCodes.CONFLICT) {
            console.error("This handle is already being used by another profile.");
            this.error = "This handle is already being used by another profile.";

            return;
          }
        }

        throw err;
      }
    },

    async deletePage() {
      this.$nuxt.$loading.start();

      await this.$axios.$post('/profile/delete', {
        token: this.$store.getters['auth/getToken']
      });

      this.$nuxt.$loading.finish();

      window.location.replace("/dashboard");
    },

    async assignGoogleAccount() {
      const response = await this.$axios.post('/auth/google/assign', {
        token: this.$store.getters['auth/getToken']
      });

      window.location.assign(response.data);
    },
  }
});
</script>

<style lang="scss">
.fade-enter-active, .fade-leave-active {
  transition: opacity .25s;
}

.fade-enter, .fade-leave-to {
  opacity: 0;
}

* {
  outline: none !important;
}

iframe.widgetFrame {
  margin-left: 0 !important;
}

.vm--modal {
  background: none;
}
</style><|MERGE_RESOLUTION|>--- conflicted
+++ resolved
@@ -1,11 +1,7 @@
 <template>
   <section class="flex flex-col p-8 items-center overflow-x-hidden overflow-y-scroll">
     <div class="flex flex-row items-center justify-start mb-4 space-x-4 mb-4">
-<<<<<<< HEAD
       <img class="w-8" src="/icons/Settings.svg" alt="Settings">
-=======
-      <img class="w-8" src="/icons/Settings.svg" alt="settings">
->>>>>>> 33a3a5a1
       <h1 class="text-black font-extrabold tracking-tight text-3xl w-full flex flex-row items-start lg:items-center">
         Page Settings
       </h1>
@@ -366,11 +362,7 @@
             style="border-width:3px;border-style:solid;"
             @click="assignGoogleAccount()"
         >
-<<<<<<< HEAD
           <img class="w-5 mr-4" src="/icons/google-icon.png" alt="Link with Google">
-=======
-          <img class="w-5 mr-4" src="/icons/google-icon.png" alt="google">
->>>>>>> 33a3a5a1
           Link with Google
         </a>
         <!--        <a-->
@@ -559,42 +551,7 @@
           </button>
         </div>
       </div>
-<<<<<<< HEAD
     </modal>
-=======
-    </transition>
-
-    <transition name="fade">
-      <!-- Password reset confirmation modal -->
-      <div
-          v-if="resetPasswordModalActive"
-          class="h-screen absolute top-1/2 left-0 right-0 bottom-0 z-50 flex items-center justify-center"
-          style="background: rgba(0,0,0,.5); backdrop-filter: saturate(180%) blur(5px);"
-          @click="resetPasswordModalActive = false"
-      >
-        <div class="flex flex-col p-6 bg-white shadow rounded-2xl w-full max-w-lg" @click.stop>
-          <h2 class="text-black font-semibold text-xl">
-            {{ passwordError ? 'Error on password request!' : 'Password reset requested' }}
-          </h2>
-          <p v-if="!passwordError" class="text-gray-800 text-sm">A password reset link has been sent to your account
-            email inbox successfully.
-            Make sure to check your spam folder.</p>
-
-          <p v-if="passwordError" class="text-gray-800 text-sm">
-            <em class="fas fa-exclamation-triangle"/>
-            {{ passwordError }}
-          </p>
-          <button
-              class="mt-4 p-3 text-center text-md text-black bg-blue-600 hover:bg-blue-400 rounded-2xl font-semibold"
-              type="button"
-              @click="resetPasswordModalActive = false"
-          >
-            Close
-          </button>
-        </div>
-      </div>
-    </transition>
->>>>>>> 33a3a5a1
 
   </section>
 </template>
