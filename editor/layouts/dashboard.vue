--- conflicted
+++ resolved
@@ -216,11 +216,7 @@
 
               <a v-if="community" :class="getActiveStyles('dashboard-community')" :href="community" target="_blank">
                 <div style="color:#0000ff">
-<<<<<<< HEAD
                   <svg height="24px" viewBox="0 0 512 512" width="24px" xmlns="http://www.w3.org/2000/svg">
-=======
-                  <svg width="24px" height="24px" xmlns="http://www.w3.org/2000/svg" viewBox="0 0 512 512">
->>>>>>> ab2b2f61
                     <path
                         d="M480 257.35c0-123.7-100.3-224-224-224s-224 100.3-224 224c0 111.8 81.9 204.47 189 221.29V322.12h-56.89v-64.77H221V208c0-56.13 33.45-87.16 84.61-87.16 24.51 0 50.15 4.38 50.15 4.38v55.13H327.5c-27.81 0-36.51 17.26-36.51 35v42h62.12l-9.92 64.77H291v156.54c107.1-16.81 189-109.48 189-221.31z"
                         fill="currentColor"
@@ -233,11 +229,7 @@
 
               <a v-if="support" :class="getActiveStyles('dashboard-support')" :href="support" target="_blank">
                 <div style="color:#5865F2">
-<<<<<<< HEAD
                   <svg height="24px" viewBox="0 0 24 24" width="24px" xmlns="http://www.w3.org/2000/svg">
-=======
-                  <svg width="24px" height="24px" viewBox="0 0 24 24" xmlns="http://www.w3.org/2000/svg">
->>>>>>> ab2b2f61
                     <path
                         d="M20.317 4.37a19.791 19.791 0 0 0-4.885-1.515.074.074 0 0 0-.079.037c-.21.375-.444.864-.608 1.25a18.27 18.27 0 0 0-5.487 0 12.64 12.64 0 0 0-.617-1.25.077.077 0 0 0-.079-.037A19.736 19.736 0 0 0 3.677 4.37a.07.07 0 0 0-.032.027C.533 9.046-.32 13.58.099 18.057a.082.082 0 0 0 .031.057 19.9 19.9 0 0 0 5.993 3.03.078.078 0 0 0 .084-.028 14.09 14.09 0 0 0 1.226-1.994.076.076 0 0 0-.041-.106 13.107 13.107 0 0 1-1.872-.892.077.077 0 0 1-.008-.128 10.2 10.2 0 0 0 .372-.292.074.074 0 0 1 .077-.01c3.928 1.793 8.18 1.793 12.062 0a.074.074 0 0 1 .078.01c.12.098.246.198.373.292a.077.077 0 0 1-.006.127 12.299 12.299 0 0 1-1.873.892.077.077 0 0 0-.041.107c.36.698.772 1.362 1.225 1.993a.076.076 0 0 0 .084.028 19.839 19.839 0 0 0 6.002-3.03.077.077 0 0 0 .032-.054c.5-5.177-.838-9.674-3.549-13.66a.061.061 0 0 0-.031-.03zM8.02 15.33c-1.183 0-2.157-1.085-2.157-2.419 0-1.333.956-2.419 2.157-2.419 1.21 0 2.176 1.096 2.157 2.42 0 1.333-.956 2.418-2.157 2.418zm7.975 0c-1.183 0-2.157-1.085-2.157-2.419 0-1.333.955-2.419 2.157-2.419 1.21 0 2.176 1.096 2.157 2.42 0 1.333-.946 2.418-2.157 2.418z"
                         fill="currentColor"
@@ -246,8 +238,6 @@
                 </div>
                 <span class="ml-4 font-extrabold">Support</span>
               </a>
-<<<<<<< HEAD
-=======
               <a
                   class="nav-link"
                   href="https://feedback.tnypg.com/boards/feature-requests"
@@ -256,8 +246,6 @@
                 <img src="/icons/icons8-chat-bubble-96.png" style="width:24px;height:24px;">
                 <span class="ml-4 font-extrabold">Feature requests</span>
               </a>
->>>>>>> ab2b2f61
-
               <n-link :class="getActiveStyles('logout')" to="/logout">
                 <img src="/icons/Waving hand.svg" style="width:24px;height:24px;">
                 <span class="ml-4 font-extrabold">Logout</span>
