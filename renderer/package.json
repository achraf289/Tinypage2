{
  "name": "singlelink-renderer",
  "version": "3.2.0",
  "private": true,
  "description": "The light-weight site view for the Tinypage web client.",
  "main": "dist/app.js",
  "type": "commonjs",
  "scripts": {
    "copy": "(copyfiles -u 1 \"src/static/**/*\" \"src/templates/**/*\" dist)",
    "start": "node dist/app.js",
<<<<<<< HEAD
    "build": "tsc && npm run copy",
    "dev": "ts-node-dev --respawn --transpile-only src/app.ts"
=======
    "build": "tsc && yarn run copy",
    "dev": "ts-node src/app.ts"
>>>>>>> 97299c6a
  },
  "author": "Neutron Creative Inc.",
  "license": "GPL-3.0-or-later",
  "dependencies": {
    "axios": "^0.21.1",
    "chalk": "^4.1.0",
    "cheerio": "^1.0.0-rc.12",
    "dotenv": "^8.2.0",
    "ejs": "^3.1.6",
    "fastify": "^3.14.0",
    "fastify-cookie": "5.3.1",
    "fastify-static": "4.4.2",
    "http-status-codes": "^2.1.4"
  },
  "devDependencies": {
    "@babel/core": "^7.12.3",
    "@babel/preset-env": "^7.12.1",
    "@babel/preset-typescript": "^7.12.1",
    "@types/ejs": "^3.1.0",
    "@types/jsdom": "^16.2.13",
    "@types/minio": "^7.0.7",
    "@types/mixpanel": "^2.14.2",
    "@types/node": "^14.14.8",
    "@types/node-cron": "^2.0.3",
    "@types/validator": "^13.1.0",
    "@typescript-eslint/eslint-plugin": "^4.8.1",
    "@typescript-eslint/parser": "^4.8.1",
    "auto-changelog": "^2.2.1",
    "babel-jest": "^26.6.3",
    "copyfiles": "^2.4.1",
    "eslint": "^7.13.0",
    "ts-jest": "^26.4.4",
    "ts-node": "^10.0.0",
    "ts-node-dev": "^2.0.0",
    "typescript": "^4.1.2"
  }
}<|MERGE_RESOLUTION|>--- conflicted
+++ resolved
@@ -8,13 +8,8 @@
   "scripts": {
     "copy": "(copyfiles -u 1 \"src/static/**/*\" \"src/templates/**/*\" dist)",
     "start": "node dist/app.js",
-<<<<<<< HEAD
     "build": "tsc && npm run copy",
     "dev": "ts-node-dev --respawn --transpile-only src/app.ts"
-=======
-    "build": "tsc && yarn run copy",
-    "dev": "ts-node src/app.ts"
->>>>>>> 97299c6a
   },
   "author": "Neutron Creative Inc.",
   "license": "GPL-3.0-or-later",
