{
  "name": "singlelink-renderer",
  "version": "3.2.0",
  "private": true,
  "description": "The light-weight site view for the Tinypage web client.",
  "main": "dist/app.js",
  "type": "commonjs",
  "scripts": {
    "copy": "(copyfiles -u 1 \"src/static/**/*\" \"src/templates/**/*\" dist)",
    "start": "node dist/app.js",
<<<<<<< HEAD
    "build": "tsc && npm run copy",
    "dev": "ts-node-dev --respawn --transpile-only src/app.ts"
=======
    "build": "tsc && yarn run copy",
    "dev": "ts-node-dev --respawn --clear --transpile-only src/app.ts"
>>>>>>> 49a1e9d9
  },
  "author": "Neutron Creative Inc.",
  "license": "GPL-3.0-or-later",
  "dependencies": {
    "axios": "^0.21.1",
    "chalk": "^4.1.0",
    "cheerio": "^1.0.0-rc.12",
    "dotenv": "^8.2.0",
    "ejs": "^3.1.6",
    "fastify": "^3.14.0",
    "fastify-cookie": "5.3.1",
    "fastify-static": "4.4.2",
    "http-status-codes": "^2.1.4"
  },
  "devDependencies": {
    "@babel/core": "^7.12.3",
    "@babel/preset-env": "^7.12.1",
    "@babel/preset-typescript": "^7.12.1",
    "@types/ejs": "^3.1.0",
    "@types/jsdom": "^16.2.13",
    "@types/minio": "^7.0.7",
    "@types/mixpanel": "^2.14.2",
    "@types/node": "^14.14.8",
    "@types/node-cron": "^2.0.3",
    "@types/validator": "^13.1.0",
    "@typescript-eslint/eslint-plugin": "^4.8.1",
    "@typescript-eslint/parser": "^4.8.1",
    "auto-changelog": "^2.2.1",
    "babel-jest": "^26.6.3",
    "copyfiles": "^2.4.1",
    "eslint": "^7.13.0",
    "ts-jest": "^26.4.4",
    "ts-node": "^10.0.0",
    "ts-node-dev": "^2.0.0",
    "typescript": "^4.1.2"
  }
}<|MERGE_RESOLUTION|>--- conflicted
+++ resolved
@@ -8,13 +8,8 @@
   "scripts": {
     "copy": "(copyfiles -u 1 \"src/static/**/*\" \"src/templates/**/*\" dist)",
     "start": "node dist/app.js",
-<<<<<<< HEAD
-    "build": "tsc && npm run copy",
-    "dev": "ts-node-dev --respawn --transpile-only src/app.ts"
-=======
     "build": "tsc && yarn run copy",
     "dev": "ts-node-dev --respawn --clear --transpile-only src/app.ts"
->>>>>>> 49a1e9d9
   },
   "author": "Neutron Creative Inc.",
   "license": "GPL-3.0-or-later",
