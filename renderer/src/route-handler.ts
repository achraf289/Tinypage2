--- conflicted
+++ resolved
@@ -284,11 +284,7 @@
                         let style = link.style ?? '';
                         let customCss = link.customCss ?? '';
 
-<<<<<<< HEAD
                         let buttonImage = link.metadata?.buttonImageUrl;
-=======
-                        let buttonImage = link.metadata?.buttonImageUrl
->>>>>>> d5771838
                         let buttonImageFullWidth = link.metadata?.buttonImageFullWidth;
 
                         let buttonImageHtml = '';
@@ -508,11 +504,7 @@
                                         body: JSON.stringify({socialIconUrl: '${siSettings.url}'})
                                        })
                                        const link = response.json()
-<<<<<<< HEAD
                                        window.open(link, '_blank');
-=======
-                                       window.open(link?.link, '_blank');
->>>>>>> d5771838
                                        })()"
                                     >
                                         <div style="display: flex; flex-direction: column; justify-content: center; align-items: center;">
@@ -603,11 +595,7 @@
                                 >
                                     ${buttonImageHtml}
                                     <span class="font-medium text-gray-900 sl-label"
-<<<<<<< HEAD
                                     ><span style="display: flex; flex-direction: column; justify-content: center; align-items: center; height: 100%;"><span style="${hiddenLabel ? 'visibility: hidden;' : ''}">${link.label}</span>${subtitleHtml ? `<br>${subtitleHtml}` : ''}</span></span>
-=======
-                                    ><span style="display: flow-root; flex-direction: column; justify-content: center; align-items: center; height: 100%;">${link.label}${subtitleHtml ? `<br>${subtitleHtml}` : ''}</span></span>
->>>>>>> d5771838
                                 </div>
                             </a>
                         `;
