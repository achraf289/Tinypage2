import {FastifyInstance, FastifyReply, FastifyRequest} from "fastify";
import chalk from "chalk";
import axios, {AxiosResponse} from "axios";
import config from "./config/config";
import {StatusCodes} from "http-status-codes";
import ejs from "ejs";

import fs, {promises as fsPromises} from "fs";

interface MicrositeRequest extends FastifyRequest {
    Querystring: {
        token?: string,
        scrolling: string
    };
}

interface ProfileRequest extends FastifyRequest {
    Params: {
        profileId: string
    };
}

interface QRCodeRedirectRequest extends FastifyRequest {
    Params: {
        profileId: string
    };
}

/**
 * Creates all the routes.
 */
export class RouteHandler {
    fastify: FastifyInstance;

    constructor(fastify: FastifyInstance) {
        this.fastify = fastify;

        fastify.setNotFoundHandler((request, reply) => {
            reply.status(StatusCodes.PERMANENT_REDIRECT);

            // language=HTML
            reply.redirect(config.editorUrl);
        });
    }

    /**
     * Register routes
     */
    registerRoutes() {
        // Redirect old format
        this.fastify.get("/u/:handle", (request, reply) => {
            // Get requested profile handle from URL
            const handle = request.url.replace('/u/', '');
            reply.redirect(StatusCodes.PERMANENT_REDIRECT, '/' + handle);
        });

        this.fastify.get("/qr/:profileId/redirect", async (request: FastifyRequest<QRCodeRedirectRequest>, reply) => {
            let profileId = request.params.profileId;

            let response = await axios.get<any>(`${config.apiUrl}/profile/qr/${profileId}`);

            if (!response.data?.id) {
                reply.status(404).send("Not found.");
                return;
            }

            reply.redirect(StatusCodes.PERMANENT_REDIRECT, '/' + response.data.handle);
        });

        this.fastify.get("/qr/:profileId", async (request: FastifyRequest<ProfileRequest>, reply) => {
            let profileId = request.params.profileId;

            let response = await axios.get<any>(`${config.apiUrl}/profile/qr/${profileId}`);

            if (!response.data?.id) {
                reply.status(404).send("Not found.");
                return;
            }

            const text = (await fsPromises.readFile(`${__dirname}/templates/qr.ejs`)).toString();

            let html = ejs.render(text, {
                profile: response.data,
                url: `${config.hostname}/${response.data.handle}`
            });

            reply.status(StatusCodes.OK).type("text/html").send(html);
        });

        this.fastify.get("/content-warning/:profileId", async (request: FastifyRequest<ProfileRequest>, reply) => {
            let profileId = request.params.profileId;

            let response = await axios.get<Profile>(`${config.apiUrl}/profile/qr/${profileId}`);

            let profile = response.data;

            if (!profile?.id) {
                reply.status(404).send("Not found.");
                return;
            }

            if (profile.visibility !== 'published-18+') {
                reply.redirect(StatusCodes.TEMPORARY_REDIRECT, `${config.hostname}/${response.data.handle}`);
                return;
            }

            const text = (await fsPromises.readFile(`${__dirname}/templates/content-warning.ejs`)).toString();

            let html = ejs.render(text, {
                profile: profile,
                acceptUrl: `//${config.hostname}/${response.data.handle}`,
                rejectUrl: config.editorUrl
            });

            reply.status(StatusCodes.OK).type("text/html").send(html);
        });

        /*
         Declare site route
         Route /*
        */
        this.fastify.get("*", async (request: FastifyRequest<MicrositeRequest>, reply: FastifyReply) => {
            // Get requested profile handle from URL
            const handle = request.url.replace('/', '');

            if (!handle) {
                reply.redirect(StatusCodes.PERMANENT_REDIRECT, config.editorUrl);
                return;
            }

            // Log MicrositeRequest
            console.log(`${chalk.cyan.bold(config.appName)}: Request received at /${handle} from ${request.ip}`);

            let response: AxiosResponse<{ profile: Profile, links: Link[], user: User, theme: Theme }> | undefined;

            const scrolling = request.query.scrolling === undefined || request.query.scrolling === "true";
            let isPreview = false;

            try {
                // Fetch profile from API

                if (request.query.token) {
                    response = await axios.post<{ profile: Profile, links: Link[], user: User, theme: Theme }>(`${config.apiUrl}/profile/${handle}`, {
                        token: request.query.token
                    });

                    isPreview = true;
                } else {
                    response = await axios.get<{ profile: Profile, links: Link[], user: User, theme: Theme }>(`${config.apiUrl}/profile/${handle}`);
                }

            } catch (err) {
                // Log error
                console.log(`${chalk.cyan.bold(config.appName)}: Error when processing request: ${err}`);
            }

            if (!response) {
                reply.type('text/html').status(404);

                // language=HTML
                return reply.send(`
                    <!DOCTYPE html>
                    <html lang="">
                    <head>
                        <title>${config.appName} Web Client</title>
                        <meta charset="UTF-8">
                        <link rel="icon" type="image/x-icon" href="/tinypage-logo.svg"/>
                        <link rel="icon" type="image/png" href="/tinypage-logo.svg"/>
                        <style>
                            .text {
                                display: flex;
                                flex-direction: column;
                                align-items: center;
                                justify-content: center;
                                font-size: 30px;
                            }

                            .header {
                                color: #1a202c;
                                margin-bottom: 0.5rem;
                                font-weight: bolder;
                            }

                            .message {
                                font-size: 1.25rem;
                                color: #718096;
                                margin-bottom: 1rem;
                            }
                        </style>
                    </head>
                    <body>
                    <div class="text" style="width: 800px; height: 400px; margin: 0 auto; text-align: center">
                        <h1 class="header">404 - Not Found</h1>
                        <h3 class="message">We couldn't find what you were looking for, sorry!</h3>
                    </div>
                    <style>
                        @import url('https://rsms.me/inter/inter.css');

                        html {
                            font-family: 'Inter', sans-serif;
                        }

                        @supports (font-variation-settings: normal) {
                            html {
                                font-family: 'Inter var', sans-serif;
                            }
                        }
                    </style>
                    </body>
                    </html>
                `);
            }

            // Define profile
            const profile = response.data.profile;
            profile.headline = profile.headline ?? '';
            profile.subtitle = profile.subtitle ?? '';

            // Define theme = response.data.theme;
            const theme = response.data.theme ?? {
                customCss: '',
                customHtml: '',
            };

            if (!request.query.token && profile.visibility === "published-18+") {
                let warningAccepted = request.cookies.warningAccepted;

                if (!warningAccepted) {
                    reply.redirect(StatusCodes.TEMPORARY_REDIRECT, `//${config.hostname}/content-warning/${profile.id}`);
                    return;
                }
            }

            let avatarEnabled = profile.metadata?.showAvatar;

            // Define Avatar image
            const imageUrl = avatarEnabled ? profile.imageUrl : null;

            let avatarHtml = '';

            if (imageUrl) {
                // language=HTML
                avatarHtml = `<img class="nc-avatar mb-2" src="${imageUrl}" alt="avatar"/>`;
            } else if (profile.metadata?.coverImage) {
                // language=HTML
                avatarHtml = `<img class="nc-avatar mb-2" src=""
                                   alt="avatar"
                                   style="visibility: hidden; margin-top: min(calc(56.25vw - 65px), 130px);"
                />`;
            }

            if (request.query.token) {
                // This is a editor session, ignore
            } else {
                // Record page view
                if (!profile.metadata?.privacyMode)
                    await axios.get(`${config.apiUrl}/analytics/profile/record/${profile.id}`);
            }

            // Define Link HTML Block
            // language=HTML
            let linkHtml = '';

            // Define links & sort by order
            const links = response.data.links.sort(function (a: Link, b: Link) {
                return a.sortOrder - b.sortOrder;
            });

            //

            // Add link html to html block link-by-link
            for (let index = 0; index < links.length; index++) {
                let link = links[index];
                const hiddenLabel = link.metadata?.hiddenLabel;
                switch (link.type) {
                    case 'link': {
                        let subtitleHtml = '';
                        // language=HTML
                        if (link.subtitle) {
                            subtitleHtml = `<span
                                    class="text-sm text-gray-700 sl-link-subtitle mt-1"
                            >${link.subtitle}</span>`;
                        }
                        let style = link.style ?? '';
                        let customCss = link.customCss ?? '';

                        let buttonImage = link.metadata?.buttonImageUrl;
                        let buttonImageFullWidth = link.metadata?.buttonImageFullWidth;

                        let buttonImageHtml = '';
                        let buttonImageFullWidthCss = '';
                        let buttonImageSupportCss = '';

                        if (buttonImage) {

                            if (!buttonImageFullWidth) {
                                // language=HTML
                                buttonImageHtml = `<img src="${buttonImage}" class="button-image" alt="button image">`;
                                buttonImageSupportCss = 'overflow: hidden; text-overflow: ellipsis; display: -webkit-box; -webkit-line-clamp: 2; -webkit-box-orient: vertical;';
                            } else {
                                buttonImageFullWidthCss = `overflow: hidden; background-size: cover; background-position: center; background-image: url('${buttonImage}');`;
                            }
                        }

                        // language=HTML
                        linkHtml += `
                            <style>
                                ${customCss}
                            </style>


                        `;
                        if (!link.hidden) {
                            linkHtml += `<a
                                id="sl-item-${link.id}"
<<<<<<< HEAD
                                onclick="{
                                           const recordUrl = '${config.apiUrl}/analytics/link/record/${link.id}'
                                           fetch(recordUrl);
                                           window.open('${link.url}');
                                       }"
=======
                                onclick="(() => {
                                           fetch('${config.apiUrl}/analytics/link/record/${link.id}');
                                           window.open('${link.url}', '_self');
                                       })()"
>>>>>>> 9f1bb9f5
                                class="w-full sl-item-parent mt-4"
                                >
                                <div
                                    class="rounded-2xl shadow bg-white w-full font-medium mb-3 nc-link sl-item flex items-center justify-center"
                                style="${buttonImageFullWidthCss} position: relative; display: flex; flex-direction: row; justify-content: start; align-items: stretch; ${!subtitleHtml && buttonImageHtml ? 'min-height: 84px;' : ''} ${style}"
                                >
                                ${buttonImageHtml}
                                <span class="font-medium text-gray-900 sl-label"
                                ><span style="display: flow-root; flex-direction: column; justify-content: center; align-items: center; height: 100%; ${buttonImageSupportCss}"><span style="${hiddenLabel ? 'visibility: hidden;' : ''}">${link.label}</span>${subtitleHtml ? `<br>${subtitleHtml}` : ''}</span></span>
                                    </div>
                            </a>`;
                        }
                        break;
                    }
                    case 'gallery': {
                        if (link.items) {
                            linkHtml += `<div class="carousel">
  <div class="slides-${index}">
    
    ${(function fun() {
                                let html = '';
                                for (const item of link.items) {
                                    html += `<img src="${item.url}" alt="slide image" class="slide">`;
                                }
                                return html;
                            })()
                            }
  </div>
  <div class="controls">
    <div class="control prev-slide-${index}">&#9668;</div>
    <div class="control next-slide-${index}">&#9658;</div>
  </div>
</div>
<script>
let current_${index} = 0; 
function changeSlide(next = true, index) { 
  const slides = document.querySelector(".slides-" + index); 
  const slidesCount = slides.childElementCount; 
  const maxLeft = (slidesCount - 1) * 100 * -1; 
  if (next) { 
    current_${index} += current_${index} > maxLeft ? -100 : current_${index} * -1; 
  } 
  else { 
    current_${index} = current_${index} < 0 ? current_${index} + 100 : maxLeft; 
  } 
  slides.style.left = current_${index} + "%"; } 
  document.querySelector(".prev-slide-${index}").addEventListener("click", function () { changeSlide(false, ${index}); }); 
  document.querySelector(".next-slide-${index}").addEventListener("click", function () { changeSlide(true, ${index}) });
</script>       
`;
                        }
                        break;
                    }
                    case 'social': {
                        if (!link.metadata?.socialIcons || link.hidden)
                            break;
                        try {
                            let socialIcons: { type: string, color: string, scale: number, label: string, labelColor: string, customSvg: string, url: string }[] = link.metadata?.socialIcons ?? [];

                            if (socialIcons.length > 0) {
                                let style = link.style ?? '';
                                let customCss = link.customCss ?? '';

                                linkHtml += `
                                <style>
                                    ${customCss}
                                </style>
                                 <div class="social-button-list mt-4" style="${style}">`;
                            }

                            for (let i = 0; i < socialIcons.length; i++) {
                                let siSettings = socialIcons[i];
                                if (!siSettings.type)
                                    siSettings.type = "email";

                                if (!siSettings.color)
                                    siSettings.color = "#000000";

                                if (!siSettings.scale)
                                    siSettings.scale = 40;

                                let svgData = "";
                                let labelData = "";

                                switch (siSettings.type) {
                                    case "email":
                                        svgData = fs.readFileSync(`${__dirname}/static/icons/mail-outline.svg`).toString('utf-8');
                                        break;
                                    case "text":
                                        svgData = fs.readFileSync(`${__dirname}/static/icons/message.svg`).toString('utf-8');
                                        break;
                                    case "phone":
                                        svgData = fs.readFileSync(`${__dirname}/static/icons/call-outline.svg`).toString('utf-8');
                                        break;
                                    case "facebook":
                                        svgData = fs.readFileSync(`${__dirname}/static/icons/logo-facebook.svg`).toString('utf-8');
                                        break;
                                    case "discord":
                                        svgData = fs.readFileSync(`${__dirname}/static/icons/logo-discord.svg`).toString('utf-8');
                                        break;
                                    case "twitter":
                                        svgData = fs.readFileSync(`${__dirname}/static/icons/logo-twitter.svg`).toString('utf-8');
                                        break;
                                    case "instagram":
                                        svgData = fs.readFileSync(`${__dirname}/static/icons/logo-instagram.svg`).toString('utf-8');
                                        break;
                                    case "tiktok":
                                        svgData = fs.readFileSync(`${__dirname}/static/icons/logo-tiktok.svg`).toString('utf-8');
                                        break;
                                    case "spotify":
                                        svgData = fs.readFileSync(`${__dirname}/static/icons/logo-spotify.svg`).toString('utf-8');
                                        break;
                                    case "youtube":
                                        svgData = fs.readFileSync(`${__dirname}/static/icons/logo-youtube.svg`).toString('utf-8');
                                        break;
                                    case "applemusic":
                                        svgData = fs.readFileSync(`${__dirname}/static/icons/logo-apple-music.svg`).toString('utf-8');
                                        break;
                                    case "soundcloud":
                                        svgData = fs.readFileSync(`${__dirname}/static/icons/logo-soundcloud.svg`).toString('utf-8');
                                        break;
                                    case "linkedin":
                                        svgData = fs.readFileSync(`${__dirname}/static/icons/logo-linkedin.svg`).toString('utf-8');
                                        break;
                                    case "twitch":
                                        svgData = fs.readFileSync(`${__dirname}/static/icons/logo-twitch.svg`).toString('utf-8');
                                        break;
                                    case "pinterest":
                                        svgData = fs.readFileSync(`${__dirname}/static/icons/logo-pinterest.svg`).toString('utf-8');
                                        break;
                                    case "zoom":
                                        svgData = fs.readFileSync(`${__dirname}/static/icons/logo-zoom.svg`).toString('utf-8');
                                        break;
                                    case "cuplr":
                                        svgData = fs.readFileSync(`${__dirname}/static/icons/logo-cuplr.svg`).toString('utf-8');
                                        break;
                                    case "whatsapp":
                                        svgData = fs.readFileSync(`${__dirname}/static/icons/logo-whatsapp.svg`).toString('utf-8');
                                        break;
                                    case "custom":
                                        if (siSettings.customSvg)
                                            svgData = siSettings.customSvg;
                                        else
                                            svgData = fs.readFileSync(`${__dirname}/static/icons/question-mark.svg`).toString('utf-8');
                                }

                                let scale = null;
                                scale = siSettings.scale;

                                if (siSettings.label) {
                                    // language=HTML
                                    labelData = `
                                        <div class="sl-link-subtitle"
                                             style="color: ${siSettings.labelColor ?? 'inherit'}; white-space: nowrap;"
                                        >
                                            ${siSettings.label}
                                        </div>`;
                                } else {
                                    // language=HTML
                                    labelData = `
                                        <div class="sl-link-subtitle" style="white-space: nowrap;">
                                            &nbsp;
                                        </div>`;
                                }

                                // language=HTML
                                linkHtml += `
                                    <a id="sl-item-a-${link.id}-${i}"
                                       class="social-button mt-4"
                                       target="_blank"
                                       style="color:${siSettings.color};"
<<<<<<< HEAD
                                       onclick="{
                                         const recordUrl = '${config.apiUrl}/analytics/link/record/${link.id}'
                                         fetch(recordUrl, {
=======
                                       onclick="(() => {
                                         fetch('${config.apiUrl}/analytics/link/record/${link.id}', {
>>>>>>> 9f1bb9f5
                                           method: 'POST', 
                                           headers: {
                                          'Content-Type': 'application/json'
                                        }, 
                                        body: JSON.stringify({socialIconUrl: '${siSettings.url}'})
<<<<<<< HEAD
                                       });
                                       window.open('${siSettings.url}');
                                       }"
=======
                                       })
                                       window.open('${siSettings.url}', '_self');
                                       })()"
>>>>>>> 9f1bb9f5
                                    >
                                        <div style="display: flex; flex-direction: column; justify-content: center; align-items: center;">
                                            ${svgData}
                                            ${labelData}
                                        </div>
                                        <script>
                                            {
                                                let svgElement = document.querySelector("#sl-item-a-${link.id}-${i} svg");
                                                svgElement.querySelector("title")?.remove();
                                                svgElement.setAttribute("style", "color:${siSettings.color};");
                                                let scale = ${scale};
                                                if (scale) {
                                                    svgElement.setAttribute("height", scale);
                                                    svgElement.setAttribute("width", scale);
                                                }

                                            }
                                        </script>
                                    </a>
                                `;
                            }

                            if (socialIcons.length > 0) {
                                linkHtml += `</div>`;
                            }
                        } catch (e) {
                            console.warn("Failed to parse social icon: " + link.subtitle);
                        }

                        break;
                    }
                    case 'vcard': {
                        let style = link.style ?? '';
                        let customCss = link.customCss ?? '';
                        let vCardData = link.metadata?.vCard ?? null;

                        if (!vCardData || link.hidden)
                            break;

                        let encodedVCard = encodeURI(vCardData);
                        let dataUrl = 'data:text/x-vcard;urlencoded,' + encodedVCard;

                        let buttonImage = link.metadata?.buttonImageUrl;
                        let buttonImageFullWidth = link.metadata?.buttonImageFullWidth;

                        let buttonImageHtml = '';
                        let buttonImageFullWidthCss = '';

                        if (buttonImage) {
                            if (!buttonImageFullWidth) {
                                // language=HTML
                                buttonImageHtml = `<img src="${buttonImage}" class="button-image" alt="button image">`;
                            } else {
                                buttonImageFullWidthCss = `overflow: hidden; background-size: cover; background-position: center; background-image: url('${buttonImage}');`;
                            }
                        }

                        let subtitleHtml = '';
                        // language=HTML
                        if (link.subtitle) {
                            subtitleHtml = `<span
                                    class="text-sm text-gray-700 sl-link-subtitle mt-1"
                            >${link.subtitle}</span>`;
                        }

                        // language=HTML
                        linkHtml += `
                            <style>
                                ${customCss}
                            </style>

                            <a
                                    id="sl-item-${link.id}"
                                    class="w-full sl-item-parent mt-4"
                                    onclick="{
                                           fetch('${config.apiUrl}/analytics/link/record/${link.id}', {method: 'POST'});
                                           window.open('${dataUrl}');
                                       }"
                            >
                                <div
                                        class="rounded-2xl shadow bg-white w-full font-medium mb-3 nc-link sl-item flex items-center justify-center"
                                        style="${buttonImageFullWidthCss} position: relative; display: flex; flex-direction: row; justify-content: start; align-items: stretch; ${!subtitleHtml && buttonImageHtml ? 'min-height: 84px;' : ''} ${style}"
                                >
                                    ${buttonImageHtml}
                                    <span class="font-medium text-gray-900 sl-label"
                                    ><span style="display: flow-root; flex-direction: column; justify-content: center; align-items: center; height: 100%;"><span style="${hiddenLabel ? 'visibility: hidden;' : ''}">${link.label}</span>${subtitleHtml ? `<br>${subtitleHtml}` : ''}</span></span>
                                </div>
                            </a>
                        `;
                        break;
                    }

                    case 'image': {
                        let style = link.style ?? '';
                        let customCss = link.customCss ?? '';

                        if (!link.hidden) {
                            linkHtml += `
                            <style>
                                ${customCss}
                            </style>
                            <img id="sl-item-${link.id}" src="${link.url}" class="w-full h-auto mt-4"
                                 style="border-radius:4px;${style}" alt="link image"
                            />
                        `;
                        }
                        break;
                    }

                    case 'divider': {
                        if (!link.metadata?.dividerSettings || link.hidden)
                            break;

                        let style = link.style ?? '';
                        let customCss = link.customCss ?? '';

                        try {
                            let dividerSettings: { color: string, fontSize: number } = link.metadata?.dividerSettings ?? {};

                            if (!dividerSettings.color) {
                                dividerSettings.color = "#FFFFFFFF";
                            }

                            if (!dividerSettings.fontSize)
                                dividerSettings.fontSize = 18;

                            let color = dividerSettings.color;

                            // language=HTML
                            linkHtml += `
                                <style>
                                    ${customCss}
                                </style>

                                <div class="flex flex-row items-center justify-center w-full mt-4"
                                     style="${style}"
                                >
                                    <div style="flex-grow:1;background:${color};height:1px;"></div>
                                    <div style="margin:0 8px; text-transform:uppercase;font-weight:600;color:${color};letter-spacing:1px;font-size:${dividerSettings.fontSize};">
                                        ${link.label}
                                    </div>
                                    <div style="flex-grow:1;background:${color};height:1px;"></div>
                                </div>
                            `;
                        } catch (e) {
                            console.warn("Failed to parse divider: " + link.subtitle);
                        }
                        break;
                    }
                    case "text": {
                        let text = link.subtitle;
                        let style = link.style ?? '';
                        let customCss = link.customCss ?? '';

                        // language=HTML
                        if (!link.hidden) {
                            linkHtml += `
                                <style>
                                    ${customCss}
                                </style>
                                <div style="overflow: hidden; ${style}"
                                     class="rounded-2xl w-full font-medium mt-4"
                                >
                                    <div class="ql-editor">
                                        ${text}
                                    </div>
                                </div>
                            `;
                        }
                        break;
                    }
                    case "html": {
                        let text = link.subtitle;

                        let style = link.style ?? '';
                        let customCss = link.customCss ?? '';

                        // language=HTML
                        if (!link.hidden) {
                            linkHtml += `
                                <style>
                                    ${customCss}
                                </style>
                                <div style="overflow: hidden; ${style}"
                                     class="rounded-2xl w-full mt-4"
                                >
                                    ${text}
                                </div>
                            `;
                        }
                        break;
                    }
                    case 'youtube': {
                        let style = link.style ?? '';
                        let customCss = link.customCss ?? '';

                        let watchId = link.url.match(/v=([^&]*)/);
                        if (watchId && watchId.length > 0 && watchId[1]) {
                            if (!link.hidden) {
                                // language=HTML
                                linkHtml += `
                                    <style>
                                        ${customCss}
                                    </style>
                                    <style>
                                        .embed-container {
                                            border-radius: 4px;
                                            width: 100%;
                                            position: relative;
                                            padding-bottom: 56.25%;
                                            height: 0;
                                            overflow: hidden;
                                            max-width: 100%;
                                        }

                                        .embed-container iframe, .embed-container object, .embed-container embed {
                                            position: absolute;
                                            top: 0;
                                            left: 0;
                                            width: 100%;
                                            height: 100%;
                                        }</style>
                                    <div class="embed-container mt-4" style="${style}">
                                        <iframe title="youtube"
                                                src="https://www.youtube.com/embed/${watchId[1]}?playsinline=0&controls=2" allowfullscreen
                                        ></iframe>
                                    </div>
                                `;
                            }
                        }
                    }
                        break;
                }
            }

            // Define headline HTML
            // language=HTML
            const headlineHtml = `<h1 class="text-black font-semibold text-2xl sl-headline">${profile.headline}</h1>`;

            // Define subtitle HTML
            let subtitleHtml = ``;
            // language=HTML
            if (profile.subtitle) {
                subtitleHtml = `<h3 class="text-gray-600 mb-4 sl-subtitle">${profile.subtitle}</h3>`;
            }

            // Define theme colors html
            let coverImageHtml = ``;

            if (profile.metadata?.coverImage) {
                // language=HTML
                coverImageHtml += `
                    <style>
                        img.nc-avatar {
                            border: solid 2px #FFF;
                            /* Your Avatar border width & color */
                            box-shadow: 0 2px 5px rgba(0, 0, 0, .25);
                            width: 120px;
                            height: 120px;
                            margin-top: min(calc(56.25vw - 65px), 180px);
                        }

                        body, html {
                            background-size: cover;
                            /* Placeholder BG Color if image doesn't load */
                            overflow-x: hidden !important;
                            position: relative;
                            z-index: -2;
                        }

                        .sl-banner {
                            position: absolute;
                            top: 0;
                            left: 0;
                            right: 0;
                            padding-bottom: min(56.25%, 240px);
                            width: 100%;
                            max-width: 35rem;
                            border-radius: 10px 10px 3px 3px;
                            background: #9D50BB; /* Your cover background color, fallback if image doesn't load/before image loads */
                            background: url('${profile.metadata?.coverImage}');
                            background-size: cover;
                            background-position: center;
                            margin: 0 auto 10px auto;
                            z-index: -1;
                        }

                        section {
                            margin-top: 10px;
                        }

                        .sl-bg {
                            background: transparent !important; /* DO NOT CHANGE */
                        }

                        @media (max-width: 400px) {
                            section {
                                margin-top: 0;
                            }

                            .sl-banner {
                                border-radius: 0 0 3px 3px;
                                margin: 0 auto;
                            }
                        }

                        section {
                            padding-top: 0 !important;
                        }
                    </style>
                `;
            }

            // Build watermark string
            let watermarkHtml = '';

            if (profile.showWatermark) {
                //language=HTML
                watermarkHtml += `
                    <div id="sl-watermark" class="sl-watermark flex flex-col items-center justify-center">`;

                //language=HTML
                watermarkHtml += `
                    <div style="color:rgba(0,0,0,1);max-width:230px;" class="mx-auto text-sm">
                        <a href="${config.watermarkUrl}">Proudly built with ${config.appName}</a>
                    </div>`;

                if (config.showWatermark) {
                    // language=HTML
                    watermarkHtml += `
                        <a class="text-blue-600 hover-underline text-sm" href="${config.editorUrl}/create-account"
                           target="_blank"
                        >
                            Create your free micro-site in minutes!
                        </a>`;
                }

                watermarkHtml += `<base target="_blank">`;
                watermarkHtml += `</div>`;
            }

            if (profile.customCss === null) {
                profile.customCss = '';
            }
            if (profile.customHtml === null) {
                profile.customHtml = '';
            }
            if (theme.customCss === null) {
                theme.customCss = '';
            }
            if (theme.customHtml === null) {
                theme.customHtml = '';
            }

            let shouldHideScrollbar = "";
            if (!scrolling) {
                //language=CSS
                shouldHideScrollbar = `
                    html {
                        overflow: scroll;
                        overflow-x: hidden;
                    }

                    ::-webkit-scrollbar {
                        width: 0; /* Remove scrollbar space */
                        background: transparent; /* Optional: just make scrollbar invisible */
                    }

                    /* Optional: show position indicator in red */
                    ::-webkit-scrollbar-thumb {
                        background: #FF0000;
                    }
                `;
            }

            let pageHtml = "";
            if (profile.metadata?.pageHtml) {
                pageHtml = profile.metadata.pageHtml;
            }

            let shareMenuHtml = "";
            if (profile.metadata?.shareMenu && !isPreview) {
                // language=HTML
                shareMenuHtml += `
                    <div id="qrcode"></div>

                    <script>
                        async function onClickCopyLink () {
                            try {
                                let text = window.location.href;

                                await window.navigator.clipboard.writeText(text);
                                alert('Url copied to clipboard!');
                            } catch (error) {
                                let text = window.location.href;

                                prompt('Copy this url to the clipboard: Ctrl+C, Enter\\n', text);
                            }
                        }

                        async function onClickQRCode () {
                            window.open('/qr/${profile.id}', '_blank').focus();
                        }
                    </script>

                    <div>

                    </div>

                    <div class="share-menu-container">
                        <div class="sbutton" onclick="onClickCopyLink(this)">
                            <svg xmlns="http://www.w3.org/2000/svg" viewBox="0 0 512 512">
                                <path d="M336 192h40a40 40 0 0140 40v192a40 40 0 01-40 40H136a40 40 0 01-40-40V232a40 40 0 0140-40h40M336 128l-80-80-80 80M256 321V48"
                                      fill="none" stroke="currentColor" stroke-linecap="round"
                                      stroke-linejoin="round"
                                      stroke-width="32"
                                />
                            </svg>
                        </div>

                        <div class="sbutton" onclick="onClickQRCode(this)">
                            <svg xmlns="http://www.w3.org/2000/svg" viewBox="0 0 512 512">
                                <rect x="336" y="336" width="80" height="80" rx="8" ry="8"/>
                                <rect x="272" y="272" width="64" height="64" rx="8" ry="8"/>
                                <rect x="416" y="416" width="64" height="64" rx="8" ry="8"/>
                                <rect x="432" y="272" width="48" height="48" rx="8" ry="8"/>
                                <rect x="272" y="432" width="48" height="48" rx="8" ry="8"/>
                                <rect x="336" y="96" width="80" height="80" rx="8" ry="8"/>
                                <rect x="288" y="48" width="176" height="176" rx="16" ry="16" fill="none"
                                      stroke="currentColor"
                                      stroke-linecap="round" stroke-linejoin="round" stroke-width="32"
                                />
                                <rect x="96" y="96" width="80" height="80" rx="8" ry="8"/>
                                <rect x="48" y="48" width="176" height="176" rx="16" ry="16" fill="none"
                                      stroke="currentColor"
                                      stroke-linecap="round" stroke-linejoin="round" stroke-width="32"
                                />
                                <rect x="96" y="336" width="80" height="80" rx="8" ry="8"/>
                                <rect x="48" y="288" width="176" height="176" rx="16" ry="16" fill="none"
                                      stroke="currentColor"
                                      stroke-linecap="round" stroke-linejoin="round" stroke-width="32"
                                />
                            </svg>
                        </div>
                    </div>
                `;
            }

            // Send response content type to text/html
            reply.type('text/html');

            // Send response to client
            // language=HTML
            return reply.send(`
                <!DOCTYPE html>
                <html lang="">
                <head>
                    <title>${profile.headline} - ${config.appName}</title>
                    <meta charset="UTF-8">
                    <meta name="viewport" content="width=device-width, initial-scale=1">

                    <!-- Meta -->
                    <meta name="title" content="${profile.headline} - ${config.appName}">
                    <meta name="description"
                          content="${profile.subtitle} | Powered by ${config.appName}"
                    >

                    <!-- Open Graph-->
                    <meta property="og:title" content="${profile.metadata.previewTitle ?? profile.headline + ' - ' + config.appName}">
                    <meta property="og:description"
                          content="${profile.metadata.previewDescription ?? profile.subtitle} | Powered by ${config.appName}"
                    >
                    <meta property="og:image" content="${profile.metadata.previewImageUrl ?? config.apiUrl + '/profile/thumbnail/' + handle}">
                    <meta property="og:type" content="website">

                    <!-- Twitter Cards -->
                    <meta name="twitter:title" content="${profile.headline} - ${config.appName}">
                    <meta name="twitter:description"
                          content="${profile.subtitle} | Powered by ${config.appName}"
                    >
                    <meta name="twitter:image" content="${config.apiUrl}/profile/thumbnail/${handle}">
                    <meta name="twitter:card" content="summary_large_image">

                    <link rel="icon" type="image/x-icon" href="/tinypage-logo.svg"/>
                    <link rel="icon" type="image/png" href="/tinypage-logo.svg"/>

                    <link rel="stylesheet" href="/css/quill.core.min.css"/>

                    ${links.some(element => element.type == 'gallery') ? '<style>.carousel { aspect-ratio: 1/1; width: 100%; border-radius: 3px; overflow: hidden; position: relative; box-shadow: 0 3px 6px rgba(0, 0, 0, 0.2); } .carousel:hover .controls { opacity: 1; } .carousel .controls { opacity: 0; display: flex; position: absolute; top: 50%; left: 0; justify-content: space-between; width: 100%; z-index: 99999; transition: all ease 0.5s; } .carousel .controls .control { margin: 0 5px; display: flex; align-items: center; justify-content: center; height: 40px; width: 40px; border-radius: 50%; background-color: rgba(255, 255, 255, 0.7); opacity: 0.5; transition: ease 0.3s; cursor: pointer; } .carousel .controls .control:hover { opacity: 1; } .carousel [class^="slides"] { position: absolute; top: 50%; left: 0; transform: translateY(-50%); display: flex; width: 100%; transition: 1s ease-in-out all; } .carousel [class^="slides"] .slide { min-width: 100%; height: auto; aspect-ratio: 1/1;}</style>' : '\n'}

                    <!-- Tailwind CSS Embedded Styles -->
                    <style>
                        *, ::after, ::before {
                            box-sizing: border-box;
                            border-width: 0;
                            border-style: solid;
                            border-color: rgba(229, 231, 235, 1)
                        }

                        html {
                            -moz-tab-size: 4;
                            tab-size: 4
                            line-height: 1.15;
                            -webkit-text-size-adjust: 100%
                        }

                        body {
                            margin: 0
                            font-family: ui-sans-serif, system-ui, -apple-system, BlinkMacSystemFont, "Segoe UI", Roboto, "Helvetica Neue", Arial, "Noto Sans", sans-serif, "Apple Color Emoji", "Segoe UI Emoji", "Segoe UI Symbol", "Noto Color Emoji";
                            line-height: 1.5
                        }

                        b, strong {
                            font-weight: bolder
                        }

                        blockquote, dd, dl, figure, h1, h2, h3, h4, h5, h6, hr, p, pre {
                            margin: 0
                        }

                        img {
                            border-style: solid
                        }

                        h1, h2, h3, h4, h5, h6 {
                            font-size: inherit;
                            font-weight: inherit
                        }

                        a {
                            color: inherit;
                            text-decoration: inherit
                        }

                        audio, canvas, embed, iframe, img, object, svg, video {
                            display: block;
                            vertical-align: middle
                        }

                        img, video {
                            max-width: 100%;
                            height: auto
                        }

                        .relative {
                            position: relative
                        }

                        .mx-auto {
                            margin-left: auto;
                            margin-right: auto
                        }

                        .mt-1 {
                            margin-top: .25rem
                        }

                        .mt-4 {
                            margin-top: 1rem
                        }

                        .mb-2 {
                            margin-bottom: .5rem
                        }

                        .mb-3 {
                            margin-bottom: .75rem
                        }

                        .mb-4 {
                            margin-bottom: 1rem
                        }

                        .flex {
                            display: flex
                        }

                        .h-auto {
                            height: auto
                        }

                        .min-h-screen {
                            min-height: 100vh
                        }

                        .w-full {
                            width: 100%
                        }

                        .w-screen {
                            width: 100vw
                        }

                        .flex-row {
                            flex-direction: row
                        }

                        .flex-col {
                            flex-direction: column
                        }

                        .items-center {
                            align-items: center
                        }

                        .justify-center {
                            justify-content: center
                        }

                        .rounded-2xl {
                            border-radius: 1rem
                        }

                        .bg-white {
                            background-color: rgba(255, 255, 255, 1)
                        }

                        .bg-gray-100 {
                            background-color: rgba(243, 244, 246, 1)
                        }

                        .p-4 {
                            padding: 1rem
                        }

                        .p-6 {
                            padding: 1.5rem
                        }

                        .pt-8 {
                            padding-top: 2rem
                        }

                        .pb-8 {
                            padding-bottom: 2rem
                        }

                        .text-center {
                            text-align: center
                        }

                        .text-sm {
                            font-size: .875rem;
                            line-height: 1.25rem
                        }

                        .text-2xl {
                            font-size: 1.5rem;
                            line-height: 2rem
                        }

                        .font-medium {
                            font-weight: 500
                        }

                        .font-semibold {
                            font-weight: 600
                        }

                        .text-black {
                            color: rgba(0, 0, 0, 1)
                        }

                        .text-gray-600 {
                            color: rgba(75, 85, 99, 1)
                        }

                        .text-gray-700 {
                            color: rgba(55, 65, 81, 1)
                        }

                        .text-gray-900 {
                            color: rgba(17, 24, 39, 1)
                        }

                        .shadow {
                            box-shadow: 0 0 #0000, 0 0 #0000, 0 1px 3px 0 rgba(0, 0, 0, 0.1), 0 1px 2px 0 rgba(0, 0, 0, 0.06)
                        }

                        ${theme.customCss}
                        ${profile.customCss}
                    </style>

                    <style>
                        .nc-avatar {
                            width: 60px;
                            height: 60px;
                            border-radius: 1000px;
                        }

                        .nc-link {
                            cursor: pointer;
                            transition: transform .15s ease-in-out;
                        }

                        .nc-link:hover {
                            transform: scale(1.02);
                        }

                        .nc-link:active {
                            transform: scale(1);
                        }

                        .sl-label {
                            margin: 1rem;
                            flex-grow: 1;
                            text-align: center;
                        }

                        .sl-watermark {
                            display: flex;
                            flex-direction: column;
                            justify-content: center;
                            align-items: center;
                            background: rgba(255, 255, 255, 1);
                            border-radius: 1rem;
                            padding-left: 1rem;
                            padding-right: 1rem;
                            text-align: center;
                            margin-top: 1.1rem;
                        }

                        body {
                            overflow-x: hidden;
                        }

                        /*Override ql-editor settings*/
                        .ql-editor {
                            white-space: initial;
                            padding: 0;
                        }

                        .page-width {
                            max-width: 24rem;
                        }

                        .page-padding {
                            padding: 1.5rem;
                        }

                        @media (min-width: 540px) {
                            .page-width {
                                max-width: 35rem;
                            }
                        }

                        .button-image {
                            position: relative;
                            border-radius: 1rem;
                            max-height: 84px;
                        }
                    </style>

                    <style>
                        html, * {
                            font-family: 'Inter',
                            -apple-system,
                            BlinkMacSystemFont,
                            'Segoe UI',
                            Roboto,
                            'Helvetica Neue',
                            Arial,
                            sans-serif;
                            line-height: 1.65;
                            word-spacing: 1px;
                            -ms-text-size-adjust: 100%;
                            -webkit-text-size-adjust: 100%;
                            -moz-osx-font-smoothing: grayscale;
                            -webkit-font-smoothing: antialiased;
                            box-sizing: border-box;
                        }

                        h1.sl-headline, h3.sl-subtitle {
                            line-height: 1.65;
                            word-spacing: 1px;
                            -ms-text-size-adjust: 100%;
                            -webkit-text-size-adjust: 100%;
                            -moz-osx-font-smoothing: grayscale;
                            -webkit-font-smoothing: antialiased;
                        }

                        *,
                        *::before,
                        *::after {
                            box-sizing: border-box;
                            margin: 0;
                        }
                    </style>

                    <style>
                        .social-button-list {
                            display: flex;
                            flex-direction: row;
                            justify-content: center;
                            align-items: center;
                            margin: 0 auto;
                            width: 300px;
                            list-style: none;
                        }

                        .social-button {
                            display: inline-block;
                            padding: 0 .85rem;
                            cursor: pointer;
                            transition: all .15s ease-in-out;
                        }

                        .social-button :active,
                        .social-button :focus,
                        .social-button :hover {
                            filter: brightness(1.05);
                            cursor: pointer;
                        }
                    </style>

                    <style>
                        ${shouldHideScrollbar}
                    </style>

                    <style>
                        .share-menu-container {
                            top: 0;
                            right: 5px;
                            position: absolute;
                            margin: 1em;
                        }

                        @media (min-width: 650px) {
                            .share-menu-container {
                                right: unset;
                                left: calc(50% + 250px);
                            }
                        }

                        .sbutton {
                            display: flex;
                            align-items: center;

                            width: 45px;
                            height: 45px;
                            border-radius: 50%;
                            text-align: center;
                            margin: 5px auto 0;
                            background: rgba(255, 255, 255, 0.5);
                            box-shadow: 0 5px 11px -2px rgba(0, 0, 0, .5), 0 4px 12px -7px rgba(0, 0, 0, 0.15);
                            cursor: pointer;
                            -webkit-transition: all .1s ease-out;
                            transition: all .1s ease-out;
                            position: relative;
                            z-index: 3;
                        }

                        .sbutton > svg {
                            display: block;
                            width: 30px;
                            margin: 0 auto;
                        }

                        .sbutton:active,
                        .sbutton:focus,
                        .sbutton:hover {
                            box-shadow: 0 0 4px rgba(0, 0, 0, .14), 0 4px 8px rgba(0, 0, 0, .28);
                            cursor: pointer;
                        }

                        h1 {
                            font-size: 2em;
                        }

                        h2 {
                            font-size: 1.5em;
                        }

                        h3 {
                            font-size: 1.17em;
                        }

                        h4 {
                            font-size: 1em;
                        }

                        h5 {
                            font-size: .83em;
                        }

                        h6 {
                            font-size: .67em;
                        }
                    </style>
                </head>
                <body>
                <div class="relative flex min-h-screen w-screen bg-gray-100 justify-center w-full sl-bg">
                    <div
                            id="user-site-view"
                            class="relative flex min-h-screen w-screen bg-gray-100 justify-center w-full sl-bg"
                    >
                        <section class="flex flex-col p-6 pt-8 pb-8 items-center text-center page-width w-full"
                        >
                            ${shareMenuHtml}
                            ${avatarHtml}
                            ${headlineHtml}
                            ${subtitleHtml}
                            ${linkHtml}
                            <!-- Theme html -->
                            <div id="theme-html">
                                <div class="sl-banner"></div>
                            </div>
                            <!-- Watermark -->
                            ${watermarkHtml}
                            ${coverImageHtml}
                            ${pageHtml}
                        </section>
                    </div>
                </div>
                </body>
                </html>
            `);
        });
    }
}<|MERGE_RESOLUTION|>--- conflicted
+++ resolved
@@ -313,18 +313,11 @@
                         if (!link.hidden) {
                             linkHtml += `<a
                                 id="sl-item-${link.id}"
-<<<<<<< HEAD
                                 onclick="{
                                            const recordUrl = '${config.apiUrl}/analytics/link/record/${link.id}'
                                            fetch(recordUrl);
                                            window.open('${link.url}');
                                        }"
-=======
-                                onclick="(() => {
-                                           fetch('${config.apiUrl}/analytics/link/record/${link.id}');
-                                           window.open('${link.url}', '_self');
-                                       })()"
->>>>>>> 9f1bb9f5
                                 class="w-full sl-item-parent mt-4"
                                 >
                                 <div
@@ -496,28 +489,17 @@
                                        class="social-button mt-4"
                                        target="_blank"
                                        style="color:${siSettings.color};"
-<<<<<<< HEAD
                                        onclick="{
                                          const recordUrl = '${config.apiUrl}/analytics/link/record/${link.id}'
                                          fetch(recordUrl, {
-=======
-                                       onclick="(() => {
-                                         fetch('${config.apiUrl}/analytics/link/record/${link.id}', {
->>>>>>> 9f1bb9f5
                                            method: 'POST', 
                                            headers: {
                                           'Content-Type': 'application/json'
                                         }, 
                                         body: JSON.stringify({socialIconUrl: '${siSettings.url}'})
-<<<<<<< HEAD
                                        });
                                        window.open('${siSettings.url}');
                                        }"
-=======
-                                       })
-                                       window.open('${siSettings.url}', '_self');
-                                       })()"
->>>>>>> 9f1bb9f5
                                     >
                                         <div style="display: flex; flex-direction: column; justify-content: center; align-items: center;">
                                             ${svgData}
