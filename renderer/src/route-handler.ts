import {FastifyInstance, FastifyReply, FastifyRequest} from "fastify";
import chalk from "chalk";
import axios, {AxiosResponse} from "axios";
import config from "./config/config";
import {StatusCodes} from "http-status-codes";
import ejs from "ejs";

import fs, {promises as fsPromises} from "fs";

interface MicrositeRequest extends FastifyRequest {
    Querystring: {
        token?: string,
        scrolling: string
    };
}

interface ProfileRequest extends FastifyRequest {
    Params: {
        profileId: string
    };
}

interface QRCodeRedirectRequest extends FastifyRequest {
    Params: {
        profileId: string
    };
}

/**
 * Creates all the routes.
 */
export class RouteHandler {
    fastify: FastifyInstance;

    constructor(fastify: FastifyInstance) {
        this.fastify = fastify;

        fastify.setNotFoundHandler((request, reply) => {
            reply.status(StatusCodes.PERMANENT_REDIRECT);

            // language=HTML
            reply.redirect(config.editorUrl);
        });
    }

    /**
     * Register routes
     */
    registerRoutes() {
        // Redirect old format
        this.fastify.get("/u/:handle", (request, reply) => {
            // Get requested profile handle from URL
            const handle = request.url.replace('/u/', '');
            reply.redirect(StatusCodes.PERMANENT_REDIRECT, '/' + handle);
        });

        this.fastify.get("/qr/:profileId/redirect", async (request: FastifyRequest<QRCodeRedirectRequest>, reply) => {
            let profileId = request.params.profileId;

            let response = await axios.get<any>(`${config.apiUrl}/profile/qr/${profileId}`);

            if (!response.data?.id) {
                reply.status(404).send("Not found.");
                return;
            }

            reply.redirect(StatusCodes.PERMANENT_REDIRECT, '/' + response.data.handle);
        });

        this.fastify.get("/qr/:profileId", async (request: FastifyRequest<ProfileRequest>, reply) => {
            let profileId = request.params.profileId;

            let response = await axios.get<any>(`${config.apiUrl}/profile/qr/${profileId}`);

            if (!response.data?.id) {
                reply.status(404).send("Not found.");
                return;
            }

            const text = (await fsPromises.readFile(`${__dirname}/templates/qr.ejs`)).toString();

            let html = ejs.render(text, {
                profile: response.data,
                url: `${config.hostname}/${response.data.handle}`
            });

            reply.status(StatusCodes.OK).type("text/html").send(html);
        });

        this.fastify.get("/content-warning/:profileId", async (request: FastifyRequest<ProfileRequest>, reply) => {
            let profileId = request.params.profileId;

            let response = await axios.get<Profile>(`${config.apiUrl}/profile/qr/${profileId}`);

            let profile = response.data;

            if (!profile?.id) {
                reply.status(404).send("Not found.");
                return;
            }

            if (profile.visibility !== 'published-18+') {
                reply.redirect(StatusCodes.TEMPORARY_REDIRECT, `${config.hostname}/${response.data.handle}`);
                return;
            }

            const text = (await fsPromises.readFile(`${__dirname}/templates/content-warning.ejs`)).toString();

            let html = ejs.render(text, {
                profile: profile,
                acceptUrl: `//${config.hostname}/${response.data.handle}`,
                rejectUrl: config.editorUrl
            });

            reply.status(StatusCodes.OK).type("text/html").send(html);
        });

        /*
         Declare site route
         Route /*
        */
        this.fastify.get("*", async (request: FastifyRequest<MicrositeRequest>, reply: FastifyReply) => {
            // Get requested profile handle from URL
            const handle = request.url.replace('/', '');

            if (!handle) {
                reply.redirect(StatusCodes.PERMANENT_REDIRECT, config.editorUrl);
                return;
            }

            // Log MicrositeRequest
            console.log(`${chalk.cyan.bold(config.appName)}: Request received at /${handle} from ${request.ip}`);

            let response: AxiosResponse<{ profile: Profile, links: Link[], user: User, theme: Theme }> | undefined;

            const scrolling = request.query.scrolling === undefined || request.query.scrolling === "true";
            let isPreview = false;

            try {
                // Fetch profile from API

                if (request.query.token) {
                    response = await axios.post<{ profile: Profile, links: Link[], user: User, theme: Theme }>(`${config.apiUrl}/profile/${handle}`, {
                        token: request.query.token
                    });

                    isPreview = true;
                } else {
                    response = await axios.get<{ profile: Profile, links: Link[], user: User, theme: Theme }>(`${config.apiUrl}/profile/${handle}`);
                }

            } catch (err) {
                // Log error
                console.log(`${chalk.cyan.bold(config.appName)}: Error when processing request: ${err}`);
            }

            if (!response) {
                reply.type('text/html').status(404);

                // language=HTML
                return reply.send(`
                    <!DOCTYPE html>
                    <html lang="">
                    <head>
                        <title>${config.appName} Web Client</title>
                        <meta charset="UTF-8">
                        <link rel="icon" type="image/x-icon" href="/tinypage-logo.svg"/>
                        <link rel="icon" type="image/png" href="/tinypage-logo.svg"/>
                        <style>
                            .text {
                                display: flex;
                                flex-direction: column;
                                align-items: center;
                                justify-content: center;
                                font-size: 30px;
                            }

                            .header {
                                color: #1a202c;
                                margin-bottom: 0.5rem;
                                font-weight: bolder;
                            }

                            .message {
                                font-size: 1.25rem;
                                color: #718096;
                                margin-bottom: 1rem;
                            }
                        </style>
                    </head>
                    <body>
                    <div class="text" style="width: 800px; height: 400px; margin: 0 auto; text-align: center">
                        <h1 class="header">404 - Not Found</h1>
                        <h3 class="message">We couldn't find what you were looking for, sorry!</h3>
                    </div>
                    <style>
                        @import url('https://rsms.me/inter/inter.css');

                        html {
                            font-family: 'Inter', sans-serif;
                        }

                        @supports (font-variation-settings: normal) {
                            html {
                                font-family: 'Inter var', sans-serif;
                            }
                        }
                    </style>
                    </body>
                    </html>
                `);
            }

            // Define profile
            const profile = response.data.profile;
            profile.headline = profile.headline ?? '';
            profile.subtitle = profile.subtitle ?? '';

            // Define theme = response.data.theme;
            const theme = response.data.theme ?? {
                customCss: '',
                customHtml: '',
            };

            if (!request.query.token && profile.visibility === "published-18+") {
                let warningAccepted = request.cookies.warningAccepted;

                if (!warningAccepted) {
                    reply.redirect(StatusCodes.TEMPORARY_REDIRECT, `//${config.hostname}/content-warning/${profile.id}`);
                    return;
                }
            }

            let avatarEnabled = profile.metadata?.showAvatar;

            // Define Avatar image
            const imageUrl = avatarEnabled ? profile.imageUrl : null;

            let avatarHtml = '';

            if (imageUrl) {
                // language=HTML
                avatarHtml = `<img class="nc-avatar mb-2" src="${imageUrl}" alt="avatar"/>`;
            } else if (profile.metadata?.coverImage) {
                // language=HTML
                avatarHtml = `<img class="nc-avatar mb-2" src=""
                                   alt="avatar"
                                   style="visibility: hidden; margin-top: min(calc(56.25vw - 65px), 130px);"
                />`;
            }

            if (request.query.token) {
                // This is a editor session, ignore
            } else {
                // Record page view
                if (!profile.metadata?.privacyMode)
                    await axios.get(`${config.apiUrl}/analytics/profile/record/${profile.id}`);
            }

            // Define Link HTML Block
            // language=HTML
            let linkHtml = '';

            // Define links & sort by order
            const links = response.data.links.sort(function (a: Link, b: Link) {
                return a.sortOrder - b.sortOrder;
            });

            //

            // Add link html to html block link-by-link
            for (let index = 0; index < links.length; index++) {
                let link = links[index];
                switch (link.type) {
                    case 'link': {
                        let subtitleHtml = '';
                        // language=HTML
                        if (link.subtitle) {
                            subtitleHtml = `<span
                                    class="text-sm text-gray-700 sl-link-subtitle mt-1"
                            >${link.subtitle}</span>`;
                        }
                        let style = link.style ?? '';
                        let customCss = link.customCss ?? '';

                        let buttonImage = link.metadata?.buttonImageUrl;
                        const hiddenLabel = link.metadata?.hiddenLabel;
                        let buttonImageFullWidth = link.metadata?.buttonImageFullWidth;

                        let buttonImageHtml = '';
                        let buttonImageFullWidthCss = '';
                        let buttonImageSupportCss = '';

                        if (buttonImage) {

                            if (!buttonImageFullWidth) {
                                // language=HTML
                                buttonImageHtml = `<img src="${buttonImage}" class="button-image" alt="button image">`;
                                buttonImageSupportCss = 'overflow: hidden; text-overflow: ellipsis; display: -webkit-box; -webkit-line-clamp: 2; -webkit-box-orient: vertical;';
                            } else {
                                buttonImageFullWidthCss = `overflow: hidden; background-size: cover; background-position: center; background-image: url('${buttonImage}');`;
                            }
                        }

                        // language=HTML
                        linkHtml += `
                            <style>
                                ${customCss}
                            </style>


                        `;
                        if (!link.hidden) {
                            linkHtml += `<a
                                id="sl-item-${link.id}"
                                href="${config.apiUrl}/analytics/link/record/${link.id}"
                                class="w-full sl-item-parent mt-4"
                                target="_blank"
                                >
                                <div
                                    class="rounded-2xl shadow bg-white w-full font-medium mb-3 nc-link sl-item flex items-center justify-center"
                                style="${buttonImageFullWidthCss} position: relative; display: flex; flex-direction: row; justify-content: start; align-items: stretch; ${!subtitleHtml && buttonImageHtml ? 'min-height: 84px;' : ''} ${style}"
                                >
                                ${buttonImageHtml}
                                <span class="font-medium text-gray-900 sl-label"
                                ><span style="display: flex; flex-direction: column; justify-content: center; align-items: center; height: 100%; ${buttonImageSupportCss}"><span style="${hiddenLabel ? 'visibility: hidden;' : ''}">${link.label}</span>${subtitleHtml ? `<br>${subtitleHtml}` : ''}</span></span>
                                    </div>
                            </a>`;
                        }
                        break;
                    }
                    case 'gallery': {
                        if (link.items) {
                            linkHtml += `<div class="carousel">
  <div class="slides-${index}">
    
    ${(function fun() {
                                let html = '';
                                for (const item of link.items) {
                                    html += `<img src="${item.url}" alt="slide image" class="slide">`;
                                }
                                return html;
                            })()
                            }
  </div>
  <div class="controls">
    <div class="control prev-slide-${index}">&#9668;</div>
    <div class="control next-slide-${index}">&#9658;</div>
  </div>
</div>
<script>
let current_${index} = 0; 
function changeSlide(next = true, index) { 
  const slides = document.querySelector(".slides-" + index); 
  const slidesCount = slides.childElementCount; 
  const maxLeft = (slidesCount - 1) * 100 * -1; 
  if (next) { 
    current_${index} += current_${index} > maxLeft ? -100 : current_${index} * -1; 
  } 
  else { 
    current_${index} = current_${index} < 0 ? current_${index} + 100 : maxLeft; 
  } 
  slides.style.left = current_${index} + "%"; } 
  document.querySelector(".prev-slide-${index}").addEventListener("click", function () { changeSlide(false, ${index}); }); 
  document.querySelector(".next-slide-${index}").addEventListener("click", function () { changeSlide(true, ${index}) });
</script>       
`;
                        }
                        break;
                    }
                    case 'social': {
                        if (!link.metadata?.socialIcons || link.hidden)
                            break;
                        try {
                            let socialIcons: { type: string, color: string, scale: number, label: string, labelColor: string, customSvg: string, url: string }[] = link.metadata?.socialIcons ?? [];

                            if (socialIcons.length > 0) {
                                let style = link.style ?? '';
                                let customCss = link.customCss ?? '';

                                linkHtml += `
                                <style>
                                    ${customCss}
                                </style>
                                 <div class="social-button-list mt-4" style="${style}">`;
                            }

                            for (let i = 0; i < socialIcons.length; i++) {
                                let siSettings = socialIcons[i];
                                if (!siSettings.type)
                                    siSettings.type = "email";

                                if (!siSettings.color)
                                    siSettings.color = "#000000";

                                if (!siSettings.scale)
                                    siSettings.scale = 40;

                                let svgData = "";
                                let labelData = "";

                                switch (siSettings.type) {
                                    case "email":
                                        svgData = fs.readFileSync(`${__dirname}/static/icons/mail-outline.svg`).toString('utf-8');
                                        break;
                                    case "text":
                                        svgData = fs.readFileSync(`${__dirname}/static/icons/message.svg`).toString('utf-8');
                                        break;
                                    case "phone":
                                        svgData = fs.readFileSync(`${__dirname}/static/icons/call-outline.svg`).toString('utf-8');
                                        break;
                                    case "facebook":
                                        svgData = fs.readFileSync(`${__dirname}/static/icons/logo-facebook.svg`).toString('utf-8');
                                        break;
                                    case "discord":
                                        svgData = fs.readFileSync(`${__dirname}/static/icons/logo-discord.svg`).toString('utf-8');
                                        break;
                                    case "twitter":
                                        svgData = fs.readFileSync(`${__dirname}/static/icons/logo-twitter.svg`).toString('utf-8');
                                        break;
                                    case "instagram":
                                        svgData = fs.readFileSync(`${__dirname}/static/icons/logo-instagram.svg`).toString('utf-8');
                                        break;
                                    case "tiktok":
                                        svgData = fs.readFileSync(`${__dirname}/static/icons/logo-tiktok.svg`).toString('utf-8');
                                        break;
                                    case "spotify":
                                        svgData = fs.readFileSync(`${__dirname}/static/icons/logo-spotify.svg`).toString('utf-8');
                                        break;
                                    case "youtube":
                                        svgData = fs.readFileSync(`${__dirname}/static/icons/logo-youtube.svg`).toString('utf-8');
                                        break;
                                    case "applemusic":
                                        svgData = fs.readFileSync(`${__dirname}/static/icons/logo-apple-music.svg`).toString('utf-8');
                                        break;
                                    case "soundcloud":
                                        svgData = fs.readFileSync(`${__dirname}/static/icons/logo-soundcloud.svg`).toString('utf-8');
                                        break;
                                    case "linkedin":
                                        svgData = fs.readFileSync(`${__dirname}/static/icons/logo-linkedin.svg`).toString('utf-8');
                                        break;
                                    case "twitch":
                                        svgData = fs.readFileSync(`${__dirname}/static/icons/logo-twitch.svg`).toString('utf-8');
                                        break;
                                    case "pinterest":
                                        svgData = fs.readFileSync(`${__dirname}/static/icons/logo-pinterest.svg`).toString('utf-8');
                                        break;
                                    case "zoom":
                                        svgData = fs.readFileSync(`${__dirname}/static/icons/logo-zoom.svg`).toString('utf-8');
                                        break;
                                    case "cuplr":
                                        svgData = fs.readFileSync(`${__dirname}/static/icons/logo-cuplr.svg`).toString('utf-8');
                                        break;
                                    case "whatsapp":
                                        svgData = fs.readFileSync(`${__dirname}/static/icons/logo-whatsapp.svg`).toString('utf-8');
                                        break;
                                    case "custom":
                                        if (siSettings.customSvg)
                                            svgData = siSettings.customSvg;
                                        else
                                            svgData = fs.readFileSync(`${__dirname}/static/icons/question-mark.svg`).toString('utf-8');
                                }

                                let scale = null;
                                scale = siSettings.scale;

                                if (siSettings.label) {
                                    // language=HTML
                                    labelData = `
                                        <div class="sl-link-subtitle"
                                             style="color: ${siSettings.labelColor ?? 'inherit'}; white-space: nowrap;"
                                        >
                                            ${siSettings.label}
                                        </div>`;
                                } else {
                                    // language=HTML
                                    labelData = `
                                        <div class="sl-link-subtitle" style="white-space: nowrap;">
                                            &nbsp;
                                        </div>`;
                                }

                                // language=HTML
                                linkHtml += `
                                    <a id="sl-item-a-${link.id}-${i}"
                                       href="${siSettings.url}"
                                       class="social-button"
                                       target="_blank"
                                       style="color:${siSettings.color};"
                                       onclick="{
                                         let recordUrl = '${config.apiUrl}/analytics/link/record/${link.id}'
                                         fetch(recordUrl, {
                                           method: 'POST', 
                                           headers: {
                                          'Content-Type': 'application/json'
                                        }, 
                                        body: JSON.stringify({socialIconUrl: '${siSettings.url}'})
                                       })}"
                                    >
                                        <div style="display: flex; flex-direction: column; justify-content: center; align-items: center;">
                                            ${svgData}
                                            ${labelData}
                                        </div>
                                        <script>
                                            {
                                                let svgElement = document.querySelector("#sl-item-a-${link.id}-${i} svg");
                                                svgElement.querySelector("title")?.remove();
                                                svgElement.setAttribute("style", "color:${siSettings.color};");
                                                let scale = ${scale};
                                                if (scale) {
                                                    svgElement.setAttribute("height", scale);
                                                    svgElement.setAttribute("width", scale);
                                                }

                                            }
                                        </script>
                                    </a>
                                `;
                            }

                            if (socialIcons.length > 0) {
                                linkHtml += `</div>`;
                            }
                        } catch (e) {
                            console.warn("Failed to parse social icon: " + link.subtitle);
                        }

                        break;
                    }
                    case 'vcard': {
                        let style = link.style ?? '';
                        let customCss = link.customCss ?? '';
                        let vCardData = link.metadata?.vCard ?? null;

                        if (!vCardData || link.hidden)
                            break;

                        let encodedVCard = encodeURI(vCardData);
                        let dataUrl = 'data:text/x-vcard;urlencoded,' + encodedVCard;

                        let buttonImage = link.metadata?.buttonImageUrl;
                        let buttonImageFullWidth = link.metadata?.buttonImageFullWidth;

                        let buttonImageHtml = '';
                        let buttonImageFullWidthCss = '';

                        if (buttonImage) {
                            if (!buttonImageFullWidth) {
                                // language=HTML
                                buttonImageHtml = `<img src="${buttonImage}" class="button-image" alt="button image">`;
                            } else {
                                buttonImageFullWidthCss = `overflow: hidden; background-size: cover; background-position: center; background-image: url('${buttonImage}');`;
                            }
                        }

                        let subtitleHtml = '';
                        // language=HTML
                        if (link.subtitle) {
                            subtitleHtml = `<span
                                    class="text-sm text-gray-700 sl-link-subtitle mt-1"
                            >${link.subtitle}</span>`;
                        }

                        // language=HTML
                        linkHtml += `
                            <style>
                                ${customCss}
                            </style>

                            <a
                                    id="sl-item-${link.id}"
                                    href="${config.apiUrl}/analytics/link/record/${link.id}"
                                    class="w-full sl-item-parent mt-4"
                                    onclick="{
                                           let recordUrl = '${config.apiUrl}/analytics/link/record/${link.id}'
                                           fetch(recordUrl, {method: 'POST'});

                                           window.open('${dataUrl}');
                                           return false;
                                       }"
                            >
                                <div
                                        class="rounded-2xl shadow bg-white w-full font-medium mb-3 nc-link sl-item flex items-center justify-center"
                                        style="${buttonImageFullWidthCss} position: relative; display: flex; flex-direction: row; justify-content: start; align-items: stretch; ${!subtitleHtml && buttonImageHtml ? 'min-height: 84px;' : ''} ${style}"
                                >
                                    ${buttonImageHtml}
                                    <span class="font-medium text-gray-900 sl-label"
                                    ><span style="display: flex; flex-direction: column; justify-content: center; align-items: center; height: 100%;">${link.label}${subtitleHtml ? `<br>${subtitleHtml}` : ''}</span></span>
                                </div>
                            </a>
                        `;
                        break;
                    }

                    case 'image': {
                        let style = link.style ?? '';
                        let customCss = link.customCss ?? '';

                        if (!link.hidden) {
                            linkHtml += `
                            <style>
                                ${customCss}
                            </style>
                            <img id="sl-item-${link.id}" src="${link.url}" class="w-full h-auto mt-4"
                                 style="border-radius:4px;${style}" alt="link image"
                            />
                        `;
                        }
                        break;
                    }

                    case 'divider': {
                        if (!link.metadata?.dividerSettings || link.hidden)
                            break;

                        let style = link.style ?? '';
                        let customCss = link.customCss ?? '';

                        try {
                            let dividerSettings: { color: string, fontSize: number } = link.metadata?.dividerSettings ?? {};

                            if (!dividerSettings.color) {
                                dividerSettings.color = "#FFFFFFFF";
                            }

                            if (!dividerSettings.fontSize)
                                dividerSettings.fontSize = 18;

                            let color = dividerSettings.color;

                            // language=HTML
                            linkHtml += `
                                <style>
                                    ${customCss}
                                </style>

<<<<<<< HEAD
                                <div class="flex flex-row items-center justify-center w-full"
                                     style="${style}"
=======
                                <div class="flex flex-row items-center justify-center w-full mt-4"
                                     style="margin-bottom:.75rem;${style}"
>>>>>>> c5675720
                                >
                                    <div style="flex-grow:1;background:${color};height:1px;"></div>
                                    <div style="margin:0 8px; text-transform:uppercase;font-weight:600;color:${color};letter-spacing:1px;font-size:${dividerSettings.fontSize};">
                                        ${link.label}
                                    </div>
                                    <div style="flex-grow:1;background:${color};height:1px;"></div>
                                </div>
                            `;
                        } catch (e) {
                            console.warn("Failed to parse divider: " + link.subtitle);
                        }
                        break;
                    }
                    case "text": {
                        let text = link.subtitle;
                        let style = link.style ?? '';
                        let customCss = link.customCss ?? '';

                        // language=HTML
                        if (!link.hidden) {
                            linkHtml += `
                                <style>
                                    ${customCss}
                                </style>
                                <div style="overflow: hidden; ${style}"
                                     class="rounded-2xl w-full font-medium mt-4"
                                >
                                    <div class="ql-editor">
                                        ${text}
                                    </div>
                                </div>
                            `;
                        }
                        break;
                    }
                    case "html": {
                        let text = link.subtitle;

                        let style = link.style ?? '';
                        let customCss = link.customCss ?? '';

                        // language=HTML
                        if (!link.hidden) {
                            linkHtml += `
                                <style>
                                    ${customCss}
                                </style>
                                <div style="overflow: hidden; ${style}"
                                     class="rounded-2xl w-full mt-4"
                                >
                                    ${text}
                                </div>
                            `;
                        }
                        break;
                    }
                    case 'youtube': {
                        let style = link.style ?? '';
                        let customCss = link.customCss ?? '';

                        let watchId = link.url.match(/v=([^&]*)/);
                        if (watchId && watchId.length > 0 && watchId[1]) {
                            if (!link.hidden) {
                                // language=HTML
                                linkHtml += `
                                    <style>
                                        ${customCss}
                                    </style>
                                    <style>
                                        .embed-container {
                                            border-radius: 4px;
                                            width: 100%;
                                            position: relative;
                                            padding-bottom: 56.25%;
                                            height: 0;
                                            overflow: hidden;
                                            max-width: 100%;
                                        }

                                        .embed-container iframe, .embed-container object, .embed-container embed {
                                            position: absolute;
                                            top: 0;
                                            left: 0;
                                            width: 100%;
                                            height: 100%;
                                        }</style>
                                    <div class="embed-container mt-4" style="margin-bottom:.75rem;${style}">
                                        <iframe title="youtube"
                                                src="https://www.youtube.com/embed/${watchId[1]}?playsinline=0&controls=2"
                                                frameborder="0" allowfullscreen
                                        ></iframe>
                                    </div>
                                `;
                            }
                        }
                    }
                        break;
                }
            }

            // Define headline HTML
            // language=HTML
            const headlineHtml = `<h1 class="text-black font-semibold text-2xl sl-headline">${profile.headline}</h1>`;

            // Define subtitle HTML
            let subtitleHtml = ``;
            // language=HTML
            if (profile.subtitle) {
                subtitleHtml = `<h3 class="text-gray-600 mb-4 sl-subtitle">${profile.subtitle}</h3>`;
            }

            // Define theme colors html
            let coverImageHtml = ``;

            if (profile.metadata?.coverImage) {
                // language=HTML
                coverImageHtml += `
                    <style>
                        img.nc-avatar {
                            border: solid 2px #FFF;
                            /* Your Avatar border width & color */
                            box-shadow: 0 2px 5px rgba(0, 0, 0, .25);
                            width: 120px;
                            height: 120px;
                            margin-top: min(calc(56.25vw - 65px), 180px);
                        }

                        body, html {
                            background-size: cover;
                            /* Placeholder BG Color if image doesn't load */
                            overflow-x: hidden !important;
                            position: relative;
                            z-index: -2;
                        }

                        .sl-banner {
                            position: absolute;
                            top: 0;
                            left: 0;
                            right: 0;
                            padding-bottom: min(56.25%, 240px);
                            width: 100%;
                            max-width: 35rem;
                            border-radius: 10px 10px 3px 3px;
                            background: #9D50BB; /* Your cover background color, fallback if image doesn't load/before image loads */
                            background: url('${profile.metadata?.coverImage}');
                            background-size: cover;
                            background-position: center;
                            margin: 0 auto 10px auto;
                            z-index: -1;
                        }

                        section {
                            margin-top: 10px;
                        }

                        .sl-bg {
                            background: transparent !important; /* DO NOT CHANGE */
                        }

                        @media (max-width: 400px) {
                            section {
                                margin-top: 0;
                            }

                            .sl-banner {
                                border-radius: 0 0 3px 3px;
                                margin: 0 auto;
                            }
                        }

                        section {
                            padding-top: 0 !important;
                        }
                    </style>
                `;
            }

            // Build watermark string
            let watermarkHtml = '';

            if (profile.showWatermark) {
                //language=HTML
                watermarkHtml += `
                    <div id="sl-watermark" class="sl-watermark flex flex-col items-center justify-center">`;

                //language=HTML
                watermarkHtml += `
                    <div style="color:rgba(0,0,0,1);max-width:230px;" class="mx-auto text-sm">
                        <a href="${config.watermarkUrl}">Proudly built with ${config.appName}</a>
                    </div>`;

                if (config.showWatermark) {
                    // language=HTML
                    watermarkHtml += `
                        <a class="text-blue-600 hover-underline text-sm" href="${config.editorUrl}/create-account"
                           target="_blank"
                        >
                            Create your free micro-site in minutes!
                        </a>`;
                }

                watermarkHtml += `<base target="_blank">`;
                watermarkHtml += `</div>`;
            }

            if (profile.customCss === null) {
                profile.customCss = '';
            }
            if (profile.customHtml === null) {
                profile.customHtml = '';
            }
            if (theme.customCss === null) {
                theme.customCss = '';
            }
            if (theme.customHtml === null) {
                theme.customHtml = '';
            }

            let shouldHideScrollbar = "";
            if (!scrolling) {
                //language=CSS
                shouldHideScrollbar = `
                    html {
                        overflow: scroll;
                        overflow-x: hidden;
                    }

                    ::-webkit-scrollbar {
                        width: 0; /* Remove scrollbar space */
                        background: transparent; /* Optional: just make scrollbar invisible */
                    }

                    /* Optional: show position indicator in red */
                    ::-webkit-scrollbar-thumb {
                        background: #FF0000;
                    }
                `;
            }

            let pageHtml = "";
            if (profile.metadata?.pageHtml) {
                pageHtml = profile.metadata.pageHtml;
            }

            let shareMenuHtml = "";
            if (profile.metadata?.shareMenu && !isPreview) {
                // language=HTML
                shareMenuHtml += `
                    <div id="qrcode"></div>

                    <script>
                        async function onClickCopyLink () {
                            try {
                                let text = window.location.href;

                                await window.navigator.clipboard.writeText(text);
                                alert('Url copied to clipboard!');
                            } catch (error) {
                                let text = window.location.href;

                                prompt('Copy this url to the clipboard: Ctrl+C, Enter\\n', text);
                            }
                        }

                        async function onClickQRCode () {
                            window.open('/qr/${profile.id}', '_blank').focus();
                        }
                    </script>

                    <div>

                    </div>

                    <div class="share-menu-container">
                        <div class="sbutton" onclick="onClickCopyLink(this)">
                            <svg xmlns="http://www.w3.org/2000/svg" viewBox="0 0 512 512">
                                <path d="M336 192h40a40 40 0 0140 40v192a40 40 0 01-40 40H136a40 40 0 01-40-40V232a40 40 0 0140-40h40M336 128l-80-80-80 80M256 321V48"
                                      fill="none" stroke="currentColor" stroke-linecap="round"
                                      stroke-linejoin="round"
                                      stroke-width="32"
                                />
                            </svg>
                        </div>

                        <div class="sbutton" onclick="onClickQRCode(this)">
                            <svg xmlns="http://www.w3.org/2000/svg" viewBox="0 0 512 512">
                                <rect x="336" y="336" width="80" height="80" rx="8" ry="8"/>
                                <rect x="272" y="272" width="64" height="64" rx="8" ry="8"/>
                                <rect x="416" y="416" width="64" height="64" rx="8" ry="8"/>
                                <rect x="432" y="272" width="48" height="48" rx="8" ry="8"/>
                                <rect x="272" y="432" width="48" height="48" rx="8" ry="8"/>
                                <rect x="336" y="96" width="80" height="80" rx="8" ry="8"/>
                                <rect x="288" y="48" width="176" height="176" rx="16" ry="16" fill="none"
                                      stroke="currentColor"
                                      stroke-linecap="round" stroke-linejoin="round" stroke-width="32"
                                />
                                <rect x="96" y="96" width="80" height="80" rx="8" ry="8"/>
                                <rect x="48" y="48" width="176" height="176" rx="16" ry="16" fill="none"
                                      stroke="currentColor"
                                      stroke-linecap="round" stroke-linejoin="round" stroke-width="32"
                                />
                                <rect x="96" y="336" width="80" height="80" rx="8" ry="8"/>
                                <rect x="48" y="288" width="176" height="176" rx="16" ry="16" fill="none"
                                      stroke="currentColor"
                                      stroke-linecap="round" stroke-linejoin="round" stroke-width="32"
                                />
                            </svg>
                        </div>
                    </div>
                `;
            }

            // Send response content type to text/html
            reply.type('text/html');

            // Send response to client
            // language=HTML
            return reply.send(`
                <!DOCTYPE html>
                <html lang="">
                <head>
                    <title>${profile.headline} - ${config.appName}</title>
                    <meta charset="UTF-8">
                    <meta name="viewport" content="width=device-width, initial-scale=1">

                    <!-- Meta -->
                    <meta name="title" content="${profile.headline} - ${config.appName}">
                    <meta name="description"
                          content="${profile.subtitle} | Powered by ${config.appName}"
                    >

                    <!-- Open Graph-->
                    <meta property="og:title" content="${profile.metadata.previewTitle ?? profile.headline + ' - ' + config.appName}">
                    <meta property="og:description"
                          content="${profile.metadata.previewDescription ?? profile.subtitle} | Powered by ${config.appName}"
                    >
                    <meta property="og:image" content="${profile.metadata.previewImageUrl ?? config.apiUrl + '/profile/thumbnail/' + handle}">
                    <meta property="og:type" content="website">

                    <!-- Twitter Cards -->
                    <meta name="twitter:title" content="${profile.headline} - ${config.appName}">
                    <meta name="twitter:description"
                          content="${profile.subtitle} | Powered by ${config.appName}"
                    >
                    <meta name="twitter:image" content="${config.apiUrl}/profile/thumbnail/${handle}">
                    <meta name="twitter:card" content="summary_large_image">

                    <link rel="icon" type="image/x-icon" href="/tinypage-logo.svg"/>
                    <link rel="icon" type="image/png" href="/tinypage-logo.svg"/>

                    <link rel="stylesheet" href="/css/quill.core.min.css"/>

                    ${links.some(element => element.type == 'gallery') ? '<style>.carousel { aspect-ratio: 1/1; width: 100%; border-radius: 3px; overflow: hidden; position: relative; box-shadow: 0 3px 6px rgba(0, 0, 0, 0.2); } .carousel:hover .controls { opacity: 1; } .carousel .controls { opacity: 0; display: flex; position: absolute; top: 50%; left: 0; justify-content: space-between; width: 100%; z-index: 99999; transition: all ease 0.5s; } .carousel .controls .control { margin: 0 5px; display: flex; align-items: center; justify-content: center; height: 40px; width: 40px; border-radius: 50%; background-color: rgba(255, 255, 255, 0.7); opacity: 0.5; transition: ease 0.3s; cursor: pointer; } .carousel .controls .control:hover { opacity: 1; } .carousel [class^="slides"] { position: absolute; top: 50%; left: 0; transform: translateY(-50%); display: flex; width: 100%; transition: 1s ease-in-out all; } .carousel [class^="slides"] .slide { min-width: 100%; min-height: 250px; height: auto; }</style>' : '\n'}

                    <!-- Tailwind CSS Embedded Styles -->
                    <style>
                        *, ::after, ::before {
                            box-sizing: border-box;
                            border-width: 0;
                            border-style: solid;
                            border-color: rgba(229, 231, 235, 1)
                        }

                        html {
                            -moz-tab-size: 4;
                            tab-size: 4
                            line-height: 1.15;
                            -webkit-text-size-adjust: 100%
                        }

                        body {
                            margin: 0
                            font-family: ui-sans-serif, system-ui, -apple-system, BlinkMacSystemFont, "Segoe UI", Roboto, "Helvetica Neue", Arial, "Noto Sans", sans-serif, "Apple Color Emoji", "Segoe UI Emoji", "Segoe UI Symbol", "Noto Color Emoji";
                            line-height: 1.5
                        }

                        b, strong {
                            font-weight: bolder
                        }

                        blockquote, dd, dl, figure, h1, h2, h3, h4, h5, h6, hr, p, pre {
                            margin: 0
                        }

                        img {
                            border-style: solid
                        }

                        h1, h2, h3, h4, h5, h6 {
                            font-size: inherit;
                            font-weight: inherit
                        }

                        a {
                            color: inherit;
                            text-decoration: inherit
                        }

                        audio, canvas, embed, iframe, img, object, svg, video {
                            display: block;
                            vertical-align: middle
                        }

                        img, video {
                            max-width: 100%;
                            height: auto
                        }

                        .relative {
                            position: relative
                        }

                        .mx-auto {
                            margin-left: auto;
                            margin-right: auto
                        }

                        .mt-1 {
                            margin-top: .25rem
                        }

                        .mt-4 {
                            margin-top: 1rem
                        }

                        .mb-2 {
                            margin-bottom: .5rem
                        }

                        .mb-3 {
                            margin-bottom: .75rem
                        }

                        .mb-4 {
                            margin-bottom: 1rem
                        }

                        .flex {
                            display: flex
                        }

                        .h-auto {
                            height: auto
                        }

                        .min-h-screen {
                            min-height: 100vh
                        }

                        .w-full {
                            width: 100%
                        }

                        .w-screen {
                            width: 100vw
                        }

                        .flex-row {
                            flex-direction: row
                        }

                        .flex-col {
                            flex-direction: column
                        }

                        .items-center {
                            align-items: center
                        }

                        .justify-center {
                            justify-content: center
                        }

                        .rounded-2xl {
                            border-radius: 1rem
                        }

                        .bg-white {
                            background-color: rgba(255, 255, 255, 1)
                        }

                        .bg-gray-100 {
                            background-color: rgba(243, 244, 246, 1)
                        }

                        .p-4 {
                            padding: 1rem
                        }

                        .p-6 {
                            padding: 1.5rem
                        }

                        .pt-8 {
                            padding-top: 2rem
                        }

                        .pb-8 {
                            padding-bottom: 2rem
                        }

                        .text-center {
                            text-align: center
                        }

                        .text-sm {
                            font-size: .875rem;
                            line-height: 1.25rem
                        }

                        .text-2xl {
                            font-size: 1.5rem;
                            line-height: 2rem
                        }

                        .font-medium {
                            font-weight: 500
                        }

                        .font-semibold {
                            font-weight: 600
                        }

                        .text-black {
                            color: rgba(0, 0, 0, 1)
                        }

                        .text-gray-600 {
                            color: rgba(75, 85, 99, 1)
                        }

                        .text-gray-700 {
                            color: rgba(55, 65, 81, 1)
                        }

                        .text-gray-900 {
                            color: rgba(17, 24, 39, 1)
                        }

                        .shadow {
                            box-shadow: 0 0 #0000, 0 0 #0000, 0 1px 3px 0 rgba(0, 0, 0, 0.1), 0 1px 2px 0 rgba(0, 0, 0, 0.06)
                        }

                        ${theme.customCss}
                        ${profile.customCss}
                    </style>

                    <style>
                        .nc-avatar {
                            width: 60px;
                            height: 60px;
                            border-radius: 1000px;
                        }

                        .nc-link {
                            cursor: pointer;
                            transition: transform .15s ease-in-out;
                        }

                        .nc-link:hover {
                            transform: scale(1.02);
                        }

                        .nc-link:active {
                            transform: scale(1);
                        }

                        .sl-label {
                            margin: 1rem;
                            flex-grow: 1;
                            text-align: center;
                        }

                        .sl-watermark {
                            display: flex;
                            flex-direction: column;
                            justify-content: center;
                            align-items: center;
                            background: rgba(255, 255, 255, 1);
                            border-radius: 1rem;
                            padding-left: 1rem;
                            padding-right: 1rem;
                            text-align: center;
                            margin-top: 1.1rem;
                        }

                        body {
                            overflow-x: hidden;
                        }

                        /*Override ql-editor settings*/
                        .ql-editor {
                            white-space: initial;
                            padding: 0;
                        }

                        .page-width {
                            max-width: 24rem;
                        }

                        .page-padding {
                            padding: 1.5rem;
                        }

                        @media (min-width: 540px) {
                            .page-width {
                                max-width: 35rem;
                            }
                        }

                        .button-image {
                            position: relative;
                            border-radius: 1rem;
                            max-height: 84px;
                        }
                    </style>

                    <style>
                        html, * {
                            font-family: 'Inter',
                            -apple-system,
                            BlinkMacSystemFont,
                            'Segoe UI',
                            Roboto,
                            'Helvetica Neue',
                            Arial,
                            sans-serif;
                            line-height: 1.65;
                            word-spacing: 1px;
                            -ms-text-size-adjust: 100%;
                            -webkit-text-size-adjust: 100%;
                            -moz-osx-font-smoothing: grayscale;
                            -webkit-font-smoothing: antialiased;
                            box-sizing: border-box;
                        }

                        h1.sl-headline, h3.sl-subtitle {
                            line-height: 1.65;
                            word-spacing: 1px;
                            -ms-text-size-adjust: 100%;
                            -webkit-text-size-adjust: 100%;
                            -moz-osx-font-smoothing: grayscale;
                            -webkit-font-smoothing: antialiased;
                        }

                        *,
                        *::before,
                        *::after {
                            box-sizing: border-box;
                            margin: 0;
                        }
                    </style>

                    <style>
                        .social-button-list {
                            display: flex;
                            flex-direction: row;
                            justify-content: center;
                            align-items: center;
                            margin: 0 auto;
                            width: 300px;
                            list-style: none;
                        }

                        .social-button {
                            display: inline-block;
                            padding: .85rem;
                            cursor: pointer;
                            transition: all .15s ease-in-out;
                        }

                        .social-button :active,
                        .social-button :focus,
                        .social-button :hover {
                            filter: brightness(1.05);
                            cursor: pointer;
                        }
                    </style>

                    <style>
                        ${shouldHideScrollbar}
                    </style>

                    <style>
                        .share-menu-container {
                            top: 0;
                            right: 5px;
                            position: absolute;
                            margin: 1em;
                        }

                        @media (min-width: 650px) {
                            .share-menu-container {
                                right: unset;
                                left: calc(50% + 250px);
                            }
                        }

                        .sbutton {
                            display: flex;
                            align-items: center;

                            width: 45px;
                            height: 45px;
                            border-radius: 50%;
                            text-align: center;
                            margin: 5px auto 0;
                            background: rgba(255, 255, 255, 0.5);
                            box-shadow: 0 5px 11px -2px rgba(0, 0, 0, .5), 0 4px 12px -7px rgba(0, 0, 0, 0.15);
                            cursor: pointer;
                            -webkit-transition: all .1s ease-out;
                            transition: all .1s ease-out;
                            position: relative;
                            z-index: 3;
                        }

                        .sbutton > svg {
                            display: block;
                            width: 30px;
                            margin: 0 auto;
                        }

                        .sbutton:active,
                        .sbutton:focus,
                        .sbutton:hover {
                            box-shadow: 0 0 4px rgba(0, 0, 0, .14), 0 4px 8px rgba(0, 0, 0, .28);
                            cursor: pointer;
                        }

                        h1 {
                            font-size: 2em;
                        }

                        h2 {
                            font-size: 1.5em;
                        }

                        h3 {
                            font-size: 1.17em;
                        }

                        h4 {
                            font-size: 1em;
                        }

                        h5 {
                            font-size: .83em;
                        }

                        h6 {
                            font-size: .67em;
                        }
                    </style>
                </head>
                <body>
                <div class="relative flex min-h-screen w-screen bg-gray-100 justify-center w-full sl-bg">
                    <div
                            id="user-site-view"
                            class="relative flex min-h-screen w-screen bg-gray-100 justify-center w-full sl-bg"
                    >
                        <section class="flex flex-col p-6 pt-8 pb-8 items-center text-center page-width w-full"
                        >
                            ${shareMenuHtml}
                            ${avatarHtml}
                            ${headlineHtml}
                            ${subtitleHtml}
                            ${linkHtml}
                            <!-- Theme html -->
                            <div id="theme-html">
                                <div class="sl-banner"></div>
                            </div>
                            <!-- Watermark -->
                            ${watermarkHtml}
                            ${coverImageHtml}
                            ${pageHtml}
                        </section>
                    </div>
                </div>
                </body>
                </html>
            `);
        });
    }
}<|MERGE_RESOLUTION|>--- conflicted
+++ resolved
@@ -634,13 +634,8 @@
                                     ${customCss}
                                 </style>
 
-<<<<<<< HEAD
                                 <div class="flex flex-row items-center justify-center w-full"
                                      style="${style}"
-=======
-                                <div class="flex flex-row items-center justify-center w-full mt-4"
-                                     style="margin-bottom:.75rem;${style}"
->>>>>>> c5675720
                                 >
                                     <div style="flex-grow:1;background:${color};height:1px;"></div>
                                     <div style="margin:0 8px; text-transform:uppercase;font-weight:600;color:${color};letter-spacing:1px;font-size:${dividerSettings.fontSize};">
