import {FastifyInstance, FastifyReply, FastifyRequest} from "fastify";
import chalk from "chalk";
import axios, {AxiosResponse} from "axios";
import config from "./config/config";
import {StatusCodes} from "http-status-codes";
import ejs from "ejs";

import fs, {promises as fsPromises} from "fs";
import * as cheerio from "cheerio";
<<<<<<< HEAD
import path from "path";
=======
import {Utils} from "./utils/utils";
import {CheerioAPI} from "cheerio";
>>>>>>> 49a1e9d9

interface MicrositeRequest extends FastifyRequest {
    Querystring: {
        token?: string,
        scrolling: string
    };
}

interface ProfileRequest extends FastifyRequest {
    Params: {
        profileId: string
    };
}

interface QRCodeRedirectRequest extends FastifyRequest {
    Params: {
        profileId: string
    };
}

/**
 * Creates all the routes.
 */
export class RouteHandler {
    fastify: FastifyInstance;

    constructor(fastify: FastifyInstance) {
        this.fastify = fastify;

        fastify.setNotFoundHandler((request, reply) => {
            reply.status(StatusCodes.PERMANENT_REDIRECT);

            // language=HTML
            reply.redirect(config.editorUrl);
        });
    }

    /**
     * Register routes
     */
    registerRoutes() {
        // Redirect old format
        this.fastify.get("/u/:handle", (request, reply) => {
            // Get requested profile handle from URL
            const handle = request.url.replace('/u/', '');
            reply.redirect(StatusCodes.PERMANENT_REDIRECT, '/' + handle);
        });

        this.fastify.get("/qr/:profileId/redirect", async (request: FastifyRequest<QRCodeRedirectRequest>, reply) => {
            let profileId = request.params.profileId;

            let response = await axios.get<any>(`${config.apiUrl}/profile/qr/${profileId}`);

            if (!response.data?.id) {
                reply.status(404).send("Not found.");
                return;
            }

            reply.redirect(StatusCodes.PERMANENT_REDIRECT, '/' + response.data.handle);
        });

        this.fastify.get("/qr/:profileId", async (request: FastifyRequest<ProfileRequest>, reply) => {
            let profileId = request.params.profileId;

            let response = await axios.get<any>(`${config.apiUrl}/profile/qr/${profileId}`);

            if (!response.data?.id) {
                reply.status(404).send("Not found.");
                return;
            }

            const text = (await fsPromises.readFile(`${__dirname}/templates/qr.ejs`)).toString();

            let html = ejs.render(text, {
                profile: response.data,
                url: `${config.hostname}/${response.data.handle}`
            });

            reply.status(StatusCodes.OK).type("text/html").send(html);
        });

        this.fastify.get("/content-warning/:profileId", async (request: FastifyRequest<ProfileRequest>, reply) => {
            let profileId = request.params.profileId;

            let response = await axios.get<Profile>(`${config.apiUrl}/profile/qr/${profileId}`);

            let profile = response.data;

            if (!profile?.id) {
                reply.status(404).send("Not found.");
                return;
            }

            if (profile.visibility !== 'published-18+') {
                reply.redirect(StatusCodes.TEMPORARY_REDIRECT, `${config.hostname}/${response.data.handle}`);
                return;
            }

            const text = (await fsPromises.readFile(`${__dirname}/templates/content-warning.ejs`)).toString();

            let html = ejs.render(text, {
                profile: profile,
                acceptUrl: `//${config.hostname}/${response.data.handle}`,
                rejectUrl: config.editorUrl
            });

            reply.status(StatusCodes.OK).type("text/html").send(html);
        });

        /*
         Declare site route
         Route /*
        */
        this.fastify.get("*", async (request: FastifyRequest<MicrositeRequest>, reply: FastifyReply) => {
            // Get requested profile handle from URL
            const handle = request.url.replace('/', '');

            if (!handle) {
                reply.redirect(StatusCodes.PERMANENT_REDIRECT, config.editorUrl);
                return;
            }

            // Log MicrositeRequest
            console.log(`${chalk.cyan.bold(config.appName)}: Request received at /${handle} from ${request.ip}`);

            let response: AxiosResponse<{ profile: Profile, links: Link[], user: User, theme: Theme }> | undefined;

            const scrolling = request.query.scrolling === undefined || request.query.scrolling === "true";
            let isPreview = false;

            try {
                // Fetch profile from API

                if (request.query.token) {
                    response = await axios.post<{ profile: Profile, links: Link[], user: User, theme: Theme }>(`${config.apiUrl}/profile/${handle}`, {
                        token: request.query.token
                    });

                    isPreview = true;
                } else {
                    response = await axios.get<{ profile: Profile, links: Link[], user: User, theme: Theme }>(`${config.apiUrl}/profile/${handle}`);
                }

            } catch (err) {
                // Log error
                console.log(`${chalk.cyan.bold(config.appName)}: Error when processing request: ${err}`);
            }

            if (!response) {
                reply.type('text/html').status(404);

                // language=HTML
                return reply.send(`
                    <!DOCTYPE html>
                    <html lang="">
                    <head>
                        <title>${config.appName} Web Client</title>
                        <meta charset="UTF-8">
                        <link rel="icon" type="image/x-icon" href="/tinypage-logo.svg"/>
                        <link rel="icon" type="image/png" href="/tinypage-logo.svg"/>
                        <style>
                            .text {
                                display: flex;
                                flex-direction: column;
                                align-items: center;
                                justify-content: center;
                                font-size: 30px;
                            }

                            .header {
                                color: #1a202c;
                                margin-bottom: 0.5rem;
                                font-weight: bolder;
                            }

                            .message {
                                font-size: 1.25rem;
                                color: #718096;
                                margin-bottom: 1rem;
                            }
                        </style>
                    </head>
                    <body>
                    <div class="text" style="width: 800px; height: 400px; margin: 0 auto; text-align: center">
                        <h1 class="header">404 - Not Found</h1>
                        <h3 class="message">We couldn't find what you were looking for, sorry!</h3>
                    </div>
                    <style>
                        @import url('https://rsms.me/inter/inter.css');

                        html {
                            font-family: 'Inter', sans-serif;
                        }

                        @supports (font-variation-settings: normal) {
                            html {
                                font-family: 'Inter var', sans-serif;
                            }
                        }
                    </style>
                    </body>
                    </html>
                `);
            }

            // Define profile
            const profile = response.data.profile;
            profile.headline = profile.headline ?? '';
            profile.subtitle = profile.subtitle ?? '';

            // Define theme = response.data.theme;
            const theme = response.data.theme ?? {
                customCss: '',
                customHtml: '',
            };

            if (!request.query.token && profile.visibility === "published-18+") {
                let warningAccepted = request.cookies.warningAccepted;

                if (!warningAccepted) {
                    reply.redirect(StatusCodes.TEMPORARY_REDIRECT, `//${config.hostname}/content-warning/${profile.id}`);
                    return;
                }
            }

            let avatarEnabled = profile.metadata?.showAvatar;

            // Define Avatar image
            const imageUrl = avatarEnabled ? profile.imageUrl : null;

            let avatarHtml = '';

            if (imageUrl) {
                // language=HTML
                avatarHtml = `<img class="nc-avatar mb-2" src="${imageUrl}" alt="avatar"/>`;
            } else if (profile.metadata?.coverImage) {
                // language=HTML
                avatarHtml = `<img class="nc-avatar mb-2" src=""
                                   alt="avatar"
                                   style="visibility: hidden; margin-top: min(calc(56.25vw - 65px), 130px);"
                />`;
            }

            if (request.query.token) {
                // This is a editor session, ignore
            } else {
                // Record page view
                if (!profile.metadata?.privacyMode)
                    await axios.get(`${config.apiUrl}/analytics/profile/record/${profile.id}`);
            }

            // Define Link HTML Block
            // language=HTML
            let linkHtml = '';

            // Define links & sort by order
            const links = response.data.links.sort(function (a: Link, b: Link) {
                return a.sortOrder - b.sortOrder;
            });

            //

            // Add link html to html block link-by-link
            for (let index = 0; index < links.length; index++) {
                let link = links[index];
                const hiddenLabel = link.metadata?.hiddenLabel;
                switch (link.type) {
                    case 'link': {
                        let subtitleHtml = '';
                        // language=HTML
                        if (link.subtitle) {
                            subtitleHtml = `<span
                                    class="text-sm text-gray-700 sl-link-subtitle mt-1"
                            >${link.subtitle}</span>`;
                        }
                        let style = link.style ?? '';
                        let customCss = link.customCss ?? '';

                        let buttonImage = link.metadata?.buttonImageUrl;
                        let buttonImageFullWidth = link.metadata?.buttonImageFullWidth;

                        let buttonImageHtml = '';
                        let buttonImageFullWidthCss = '';
                        let buttonImageSupportCss = '';

                        if (buttonImage) {

                            if (!buttonImageFullWidth) {
                                // language=HTML
                                buttonImageHtml = `<img src="${buttonImage}" class="button-image" alt="button image">`;
                                buttonImageSupportCss = 'overflow: hidden; text-overflow: ellipsis; display: -webkit-box; -webkit-line-clamp: 2; -webkit-box-orient: vertical;';
                            } else {
                                buttonImageFullWidthCss = `overflow: hidden; background-size: cover; background-position: center; background-image: url('${buttonImage}');`;
                            }
                        }

                        // language=HTML
                        linkHtml += `
                            <style>
                                ${customCss}
                            </style>


                        `;
                        if (!link.hidden) {
                            linkHtml += `<a
                                id="sl-item-${link.id}"
                                onclick="{
                                           const recordUrl = '${config.apiUrl}/analytics/link/record/${link.id}'
                                           fetch(recordUrl);
                                           window.open('${link.url}');
                                       }"
                                class="w-full sl-item-parent mt-4"
                                >
                                <div
                                    class="rounded-2xl shadow bg-white w-full font-medium mb-3 nc-link sl-item flex items-center justify-center"
                                style="${buttonImageFullWidthCss} position: relative; display: flex; flex-direction: row; justify-content: start; align-items: stretch; ${!subtitleHtml && buttonImageHtml ? 'min-height: 84px;' : ''} ${style}"
                                >
                                ${buttonImageHtml}
                                <span class="font-medium text-gray-900 sl-label"
                                ><span style="display: flow-root; flex-direction: column; justify-content: center; align-items: center; height: 100%; ${buttonImageSupportCss}"><span style="${hiddenLabel ? 'visibility: hidden;' : ''}">${link.label}</span>${subtitleHtml ? `<br>${subtitleHtml}` : ''}</span></span>
                                    </div>
                            </a>`;
                        }
                        break;
                    }
                    case 'gallery': {
                        if (link.items) {
                            linkHtml += `<div class="carousel">
  <div class="slides-${index}">
    
    ${(function fun() {
                                let html = '';
                                for (const item of link.items) {
                                    html += `<img src="${item.url}" alt="slide image" class="slide">`;
                                }
                                return html;
                            })()
                            }
  </div>
  <div class="controls">
    <div class="control prev-slide-${index}">&#9668;</div>
    <div class="control next-slide-${index}">&#9658;</div>
  </div>
</div>
<script>
let current_${index} = 0; 
function changeSlide(next = true, index) { 
  const slides = document.querySelector(".slides-" + index); 
  const slidesCount = slides.childElementCount; 
  const maxLeft = (slidesCount - 1) * 100 * -1; 
  if (next) { 
    current_${index} += current_${index} > maxLeft ? -100 : current_${index} * -1; 
  } 
  else { 
    current_${index} = current_${index} < 0 ? current_${index} + 100 : maxLeft; 
  } 
  slides.style.left = current_${index} + "%"; } 
  document.querySelector(".prev-slide-${index}").addEventListener("click", function () { changeSlide(false, ${index}); }); 
  document.querySelector(".next-slide-${index}").addEventListener("click", function () { changeSlide(true, ${index}) });
</script>       
`;
                        }
                        break;
                    }
                    case 'social': {
                        if (!link.metadata?.socialIcons || link.hidden)
                            break;
                        try {
                            let socialIcons: { type: string, color: string, scale: number, label: string, labelColor: string, customSvg: string, url: string }[] = link.metadata?.socialIcons ?? [];

                            if (socialIcons.length > 0) {
                                let style = link.style ?? '';
                                let customCss = link.customCss ?? '';

                                linkHtml += `
                                <style>
                                    ${customCss}
                                </style>
                                 <div class="social-button-list mt-4" style="${style}">`;
                            }

                            for (let i = 0; i < socialIcons.length; i++) {
                                let siSettings = socialIcons[i];
                                if (!siSettings.type)
                                    siSettings.type = "email-filled";

                                if (!siSettings.color)
                                    siSettings.color = "#000000";

                                if (!siSettings.scale)
                                    siSettings.scale = 40;

                                let svgData = "";
                                let labelData = "";

                                if (siSettings.type === "custom") {
                                    if (siSettings.customSvg)
                                        svgData = siSettings.customSvg;
                                    else
                                        svgData = fs.readFileSync(`${__dirname}/static/icons/question-mark.svg`).toString('utf-8');
                                } else {
                                    // Prevents directory traversal
                                    const safePath = path.normalize(siSettings.type).replace(/^(\.\.(\/|\\|$))+/, '');
                                    svgData = fs.readFileSync(`${__dirname}/static/icons/svg-social-icons/${safePath}.svg`).toString('utf-8');
                                }

                                let scale = null;
                                scale = siSettings.scale;

                                if (siSettings.label) {
                                    // language=HTML
                                    labelData = `
                                        <div class="sl-link-subtitle"
                                             style="color: ${siSettings.labelColor ?? 'inherit'}; white-space: nowrap;"
                                        >
                                            ${siSettings.label}
                                        </div>`;
                                } else {
                                    // language=HTML
                                    labelData = `
                                        <div class="sl-link-subtitle" style="white-space: nowrap;">
                                            &nbsp;
                                        </div>`;
                                }

<<<<<<< HEAD
                                const svgDataHtml = cheerio.load(svgData, null, false);
                                svgDataHtml("title").remove();
                                if (!siSettings.type.includes('branded')) {
                                    // Fill color if not a branded icon
                                    svgDataHtml("path").first().attr("style", `fill:${siSettings.color};`);
                                    if (!siSettings.type.includes('outlined')) {
                                        svgDataHtml("path:nth-child(2)").attr("style", "fill: white;");
                                    } else {
                                        svgDataHtml("path").attr("style", `fill:${siSettings.color}`);
                                        svgDataHtml("polygon").attr("style", `fill:${siSettings.color}`);
                                    }
                                }

                                if (scale) {
                                    svgDataHtml("svg").attr("height", scale.toString());
                                    svgDataHtml("svg").attr("width", scale.toString());
=======
                                let svgDataHtml: CheerioAPI;

                                if (Utils.stringIsAValidUrl(svgData)) {
                                    svgDataHtml = cheerio.load("<div></div>", null, false);
                                    svgDataHtml("div").attr("style", `background-image:url(${svgData});
                                    height: ${scale.toString()}px;
                                    width: ${scale.toString()}px;
                                    display: block;
                                    background-color: ${siSettings.color};
                                    background-repeat: no-repeat;
                                    background-size: cover;
                                    background-position: bottom center, 50%, 50%;`);
                                } else {
                                    svgDataHtml = cheerio.load(svgData, null, false);
                                    svgDataHtml("title").remove();
                                    svgDataHtml("svg").attr("style", `color:${siSettings.color};`);
                                    if (scale) {
                                        svgDataHtml("svg").attr("height", scale.toString());
                                        svgDataHtml("svg").attr("width", scale.toString());
                                    }
>>>>>>> 49a1e9d9
                                }
                                svgData = svgDataHtml.html();
                                // language=HTML
                                linkHtml += `
                                    <a id="sl-item-a-${link.id}-${i}"
                                       class="social-button mt-4"
                                       style="color:${siSettings.color};"
                                       onclick="{
                                         const recordUrl = '${config.apiUrl}/analytics/link/record/${link.id}'
                                         fetch(recordUrl, {
                                           method: 'POST', 
                                           headers: {
                                          'Content-Type': 'application/json'
                                        }, 
                                        body: JSON.stringify({socialIconUrl: '${siSettings.url}'})
                                       });
                                       window.open('${siSettings.url}');
                                       }"
                                    >
                                        <div style="display: flex; flex-direction: column; justify-content: center; align-items: center;">
                                            ${svgData}
                                            ${labelData}
                                        </div>
                                    </a>
                                `;
                            }

                            if (socialIcons.length > 0) {
                                linkHtml += `</div>`;
                            }
                        } catch (e) {
                            console.warn("Failed to parse social icon: " + link.subtitle);
                        }

                        break;
                    }
                    case 'vcard': {
                        let style = link.style ?? '';
                        let customCss = link.customCss ?? '';
                        let vCardData = link.metadata?.vCard ?? null;

                        if (!vCardData || link.hidden)
                            break;

                        let encodedVCard = encodeURI(vCardData);
                        let dataUrl = 'data:text/x-vcard;urlencoded,' + encodedVCard;

                        let buttonImage = link.metadata?.buttonImageUrl;
                        let buttonImageFullWidth = link.metadata?.buttonImageFullWidth;

                        let buttonImageHtml = '';
                        let buttonImageFullWidthCss = '';

                        if (buttonImage) {
                            if (!buttonImageFullWidth) {
                                // language=HTML
                                buttonImageHtml = `<img src="${buttonImage}" class="button-image" alt="button image">`;
                            } else {
                                buttonImageFullWidthCss = `overflow: hidden; background-size: cover; background-position: center; background-image: url('${buttonImage}');`;
                            }
                        }

                        let subtitleHtml = '';
                        // language=HTML
                        if (link.subtitle) {
                            subtitleHtml = `<span
                                    class="text-sm text-gray-700 sl-link-subtitle mt-1"
                            >${link.subtitle}</span>`;
                        }

                        // language=HTML
                        linkHtml += `
                            <style>
                                ${customCss}
                            </style>

                            <a
                                    id="sl-item-${link.id}"
                                    class="w-full sl-item-parent mt-4"
                                    onclick="{
                                           fetch('${config.apiUrl}/analytics/link/record/${link.id}', {method: 'POST'});
                                           window.open('${dataUrl}');
                                       }"
                            >
                                <div
                                        class="rounded-2xl shadow bg-white w-full font-medium mb-3 nc-link sl-item flex items-center justify-center"
                                        style="${buttonImageFullWidthCss} position: relative; display: flex; flex-direction: row; justify-content: start; align-items: stretch; ${!subtitleHtml && buttonImageHtml ? 'min-height: 84px;' : ''} ${style}"
                                >
                                    ${buttonImageHtml}
                                    <span class="font-medium text-gray-900 sl-label"
                                    ><span style="display: flow-root; flex-direction: column; justify-content: center; align-items: center; height: 100%;"><span
                                            style="${hiddenLabel ? 'visibility: hidden;' : ''}">${link.label}</span>${subtitleHtml ? `<br>${subtitleHtml}` : ''}</span></span>
                                </div>
                            </a>
                        `;
                        break;
                    }

                    case 'image': {
                        let style = link.style ?? '';
                        let customCss = link.customCss ?? '';

                        if (!link.hidden) {
                            linkHtml += `
                            <style>
                                ${customCss}
                            </style>
                            <img id="sl-item-${link.id}" src="${link.url}" class="w-full h-auto mt-4"
                                 style="border-radius:4px;${style}" alt="link image"
                            />
                        `;
                        }
                        break;
                    }

                    case 'divider': {
                        if (!link.metadata?.dividerSettings || link.hidden)
                            break;

                        let style = link.style ?? '';
                        let customCss = link.customCss ?? '';

                        try {
                            let dividerSettings: { color: string, fontSize: number } = link.metadata?.dividerSettings ?? {};

                            if (!dividerSettings.color) {
                                dividerSettings.color = "#FFFFFFFF";
                            }

                            if (!dividerSettings.fontSize)
                                dividerSettings.fontSize = 18;

                            let color = dividerSettings.color;

                            // language=HTML
                            linkHtml += `
                                <style>
                                    ${customCss}
                                </style>

                                <div class="flex flex-row items-center justify-center w-full mt-4"
                                     style="${style}"
                                >
                                    <div style="flex-grow:1;background:${color};height:1px;"></div>
                                    <div style="margin:0 8px; text-transform:uppercase;font-weight:600;color:${color};letter-spacing:1px;font-size:${dividerSettings.fontSize};">
                                        ${link.label}
                                    </div>
                                    <div style="flex-grow:1;background:${color};height:1px;"></div>
                                </div>
                            `;
                        } catch (e) {
                            console.warn("Failed to parse divider: " + link.subtitle);
                        }
                        break;
                    }
                    case "text": {
                        let text = link.subtitle;
                        let style = link.style ?? '';
                        let customCss = link.customCss ?? '';

                        // language=HTML
                        if (!link.hidden) {
                            linkHtml += `
                                <style>
                                    ${customCss}
                                </style>
                                <div style="overflow: hidden; ${style}"
                                     class="w-full font-medium mt-4"
                                >
                                    <div class="ql-editor">
                                        ${text}
                                    </div>
                                </div>
                            `;
                        }
                        break;
                    }
                    case "html": {
                        let text = link.subtitle;

                        let style = link.style ?? '';
                        let customCss = link.customCss ?? '';

                        // language=HTML
                        if (!link.hidden) {
                            linkHtml += `
                                <style>
                                    ${customCss}
                                </style>
                                <div style="overflow: hidden; ${style}"
                                     class="rounded-2xl w-full mt-4"
                                >
                                    ${text}
                                </div>
                            `;
                        }
                        break;
                    }
                    case 'youtube': {
                        let style = link.style ?? '';
                        let customCss = link.customCss ?? '';

                        let watchId = link.url.match(/v=([^&]*)/);
                        if (watchId && watchId.length > 0 && watchId[1]) {
                            if (!link.hidden) {
                                // language=HTML
                                linkHtml += `
                                    <style>
                                        ${customCss}
                                    </style>
                                    <style>
                                        .embed-container {
                                            border-radius: 4px;
                                            width: 100%;
                                            position: relative;
                                            padding-bottom: 56.25%;
                                            height: 0;
                                            overflow: hidden;
                                            max-width: 100%;
                                        }

                                        .embed-container iframe, .embed-container object, .embed-container embed {
                                            position: absolute;
                                            top: 0;
                                            left: 0;
                                            width: 100%;
                                            height: 100%;
                                        }</style>
                                    <div class="embed-container mt-4" style="${style}">
                                        <iframe title="youtube"
                                                src="https://www.youtube.com/embed/${watchId[1]}?playsinline=0&controls=2"
                                                allowfullscreen
                                        ></iframe>
                                    </div>
                                `;
                            }
                        }
                    }
                        break;
                }
            }

            // Define headline HTML
            // language=HTML
            const headlineHtml = `<h1 class="text-black font-semibold text-2xl sl-headline">${profile.headline}</h1>`;

            // Define subtitle HTML
            let subtitleHtml = ``;
            // language=HTML
            if (profile.subtitle) {
                subtitleHtml = `<h3 class="text-gray-600 mb-4 sl-subtitle">${profile.subtitle}</h3>`;
            }

            // Define theme colors html
            let coverImageHtml = ``;

            if (profile.metadata?.coverImage) {
                // language=HTML
                coverImageHtml += `
                    <style>
                        img.nc-avatar {
                            border: solid 2px #FFF;
                            /* Your Avatar border width & color */
                            box-shadow: 0 2px 5px rgba(0, 0, 0, .25);
                            width: 120px;
                            height: 120px;
                            margin-top: min(calc(56.25vw - 65px), 180px);
                        }

                        body, html {
                            background-size: cover;
                            /* Placeholder BG Color if image doesn't load */
                            overflow-x: hidden !important;
                            position: relative;
                            z-index: -2;
                        }

                        .sl-banner {
                            position: absolute;
                            top: 0;
                            left: 0;
                            right: 0;
                            padding-bottom: min(56.25%, 240px);
                            width: 100%;
                            max-width: 35rem;
                            border-radius: 10px 10px 3px 3px;
                            background: #9D50BB; /* Your cover background color, fallback if image doesn't load/before image loads */
                            background: url('${profile.metadata?.coverImage}');
                            background-size: cover;
                            background-position: center;
                            margin: 0 auto 10px auto;
                            z-index: -1;
                        }

                        section {
                            margin-top: 10px;
                        }

                        .sl-bg {
                            background: transparent !important; /* DO NOT CHANGE */
                        }

                        @media (max-width: 400px) {
                            section {
                                margin-top: 0;
                            }

                            .sl-banner {
                                border-radius: 0 0 3px 3px;
                                margin: 0 auto;
                            }
                        }

                        section {
                            padding-top: 0 !important;
                        }
                    </style>
                `;
            }

            // Build watermark string
            let watermarkHtml = '';

            if (profile.showWatermark) {
                //language=HTML
                watermarkHtml += `
                    <div id="sl-watermark" class="sl-watermark flex flex-col items-center justify-center">`;

                //language=HTML
                watermarkHtml += `
                    <div style="color:rgba(0,0,0,1);max-width:230px;" class="mx-auto text-sm">
                        <a href="${config.watermarkUrl}">Proudly built with ${config.appName}</a>
                    </div>`;

                if (config.showWatermark) {
                    // language=HTML
                    watermarkHtml += `
                        <a class="text-blue-600 hover-underline text-sm" href="${config.editorUrl}/create-account"
                           target="_blank"
                        >
                            Create your free micro-site in minutes!
                        </a>`;
                }

                watermarkHtml += `<base target="_blank">`;
                watermarkHtml += `</div>`;
            }

            if (profile.customCss === null) {
                profile.customCss = '';
            }
            if (profile.customHtml === null) {
                profile.customHtml = '';
            }
            if (theme.customCss === null) {
                theme.customCss = '';
            }
            if (theme.customHtml === null) {
                theme.customHtml = '';
            }

            let shouldHideScrollbar = "";
            if (!scrolling) {
                //language=CSS
                shouldHideScrollbar = `
                    html {
                        overflow: scroll;
                        overflow-x: hidden;
                    }

                    ::-webkit-scrollbar {
                        width: 0; /* Remove scrollbar space */
                        background: transparent; /* Optional: just make scrollbar invisible */
                    }

                    /* Optional: show position indicator in red */
                    ::-webkit-scrollbar-thumb {
                        background: #FF0000;
                    }
                `;
            }

            let pageHtml = "";
            if (profile.metadata?.pageHtml) {
                pageHtml = profile.metadata.pageHtml;
            }

            let shareMenuHtml = "";
            if (profile.metadata?.shareMenu && !isPreview) {
                // language=HTML
                shareMenuHtml += `
                    <div id="qrcode"></div>

                    <script>
                        async function onClickCopyLink () {
                            let text = window.location.href.replace(/\\?fbclid.+/, "");
                            try {
                                await window.navigator.clipboard.writeText(text);
                                alert('Url copied to clipboard!');
                            } catch (error) {
                                prompt('Copy this url to the clipboard: Ctrl+C, Enter\\n', text);
                            }
                        }

                        async function onClickQRCode () {
                            window.open('/qr/${profile.id}', '_blank').focus();
                        }
                    </script>

                    <div>

                    </div>

                    <div class="share-menu-container">
                        <div class="sbutton" onclick="onClickCopyLink(this)">
                            <svg xmlns="http://www.w3.org/2000/svg" viewBox="0 0 512 512">
                                <path d="M336 192h40a40 40 0 0140 40v192a40 40 0 01-40 40H136a40 40 0 01-40-40V232a40 40 0 0140-40h40M336 128l-80-80-80 80M256 321V48"
                                      fill="none" stroke="currentColor" stroke-linecap="round"
                                      stroke-linejoin="round"
                                      stroke-width="32"
                                />
                            </svg>
                        </div>

                        <div class="sbutton" onclick="onClickQRCode(this)">
                            <svg xmlns="http://www.w3.org/2000/svg" viewBox="0 0 512 512">
                                <rect x="336" y="336" width="80" height="80" rx="8" ry="8"/>
                                <rect x="272" y="272" width="64" height="64" rx="8" ry="8"/>
                                <rect x="416" y="416" width="64" height="64" rx="8" ry="8"/>
                                <rect x="432" y="272" width="48" height="48" rx="8" ry="8"/>
                                <rect x="272" y="432" width="48" height="48" rx="8" ry="8"/>
                                <rect x="336" y="96" width="80" height="80" rx="8" ry="8"/>
                                <rect x="288" y="48" width="176" height="176" rx="16" ry="16" fill="none"
                                      stroke="currentColor"
                                      stroke-linecap="round" stroke-linejoin="round" stroke-width="32"
                                />
                                <rect x="96" y="96" width="80" height="80" rx="8" ry="8"/>
                                <rect x="48" y="48" width="176" height="176" rx="16" ry="16" fill="none"
                                      stroke="currentColor"
                                      stroke-linecap="round" stroke-linejoin="round" stroke-width="32"
                                />
                                <rect x="96" y="336" width="80" height="80" rx="8" ry="8"/>
                                <rect x="48" y="288" width="176" height="176" rx="16" ry="16" fill="none"
                                      stroke="currentColor"
                                      stroke-linecap="round" stroke-linejoin="round" stroke-width="32"
                                />
                            </svg>
                        </div>
                    </div>
                `;
            }

            // Send response content type to text/html
            reply.type('text/html');

            // Send response to client
            // language=HTML
            return reply.send(`
                <!DOCTYPE html>
                <html lang="">
                <head>
                    <title>${profile.headline} - ${config.appName}</title>
                    <meta charset="UTF-8">
                    <meta name="viewport" content="width=device-width, initial-scale=1">

                    <!-- Meta -->
                    <meta name="title" content="${profile.headline} - ${config.appName}">
                    <meta name="description"
                          content="${profile.subtitle} | Powered by ${config.appName}"
                    >

                    <!-- Open Graph-->
                    <meta property="og:title"
                          content="${profile.metadata.previewTitle ?? profile.headline + ' - ' + config.appName}">
                    <meta property="og:description"
                          content="${profile.metadata.previewDescription ?? profile.subtitle} | Powered by ${config.appName}"
                    >
                    <meta property="og:image"
                          content="${profile.metadata.previewImageUrl ?? config.apiUrl + '/profile/thumbnail/' + handle}">
                    <meta property="og:type" content="website">

                    <!-- Twitter Cards -->
                    <meta name="twitter:title" content="${profile.headline} - ${config.appName}">
                    <meta name="twitter:description"
                          content="${profile.subtitle} | Powered by ${config.appName}"
                    >
                    <meta name="twitter:image" content="${config.apiUrl}/profile/thumbnail/${handle}">
                    <meta name="twitter:card" content="summary_large_image">

                    <link rel="icon" type="image/x-icon" href="/tinypage-logo.svg"/>
                    <link rel="icon" type="image/png" href="/tinypage-logo.svg"/>

                    <link rel="stylesheet" href="/css/quill.core.min.css"/>

                    ${links.some(element => element.type == 'gallery') ? '<style>.carousel { aspect-ratio: 1/1; width: 100%; border-radius: 3px; overflow: hidden; position: relative; box-shadow: 0 3px 6px rgba(0, 0, 0, 0.2); } .carousel:hover .controls { opacity: 1; } .carousel .controls { opacity: 0; display: flex; position: absolute; top: 50%; left: 0; justify-content: space-between; width: 100%; z-index: 99999; transition: all ease 0.5s; } .carousel .controls .control { margin: 0 5px; display: flex; align-items: center; justify-content: center; height: 40px; width: 40px; border-radius: 50%; background-color: rgba(255, 255, 255, 0.7); opacity: 0.5; transition: ease 0.3s; cursor: pointer; } .carousel .controls .control:hover { opacity: 1; } .carousel [class^="slides"] { position: absolute; top: 50%; left: 0; transform: translateY(-50%); display: flex; width: 100%; transition: 1s ease-in-out all; } .carousel [class^="slides"] .slide { min-width: 100%; height: auto; aspect-ratio: 1/1;}</style>' : '\n'}

                    <!-- Tailwind CSS Embedded Styles -->
                    <style>
                        *, ::after, ::before {
                            box-sizing: border-box;
                            border-width: 0;
                            border-style: solid;
                            border-color: rgba(229, 231, 235, 1)
                        }

                        html {
                            -moz-tab-size: 4;
                            tab-size: 4
                            line-height: 1.15;
                            -webkit-text-size-adjust: 100%
                        }

                        body {
                            margin: 0
                            font-family: ui-sans-serif, system-ui, -apple-system, BlinkMacSystemFont, "Segoe UI", Roboto, "Helvetica Neue", Arial, "Noto Sans", sans-serif, "Apple Color Emoji", "Segoe UI Emoji", "Segoe UI Symbol", "Noto Color Emoji";
                            line-height: 1.5
                        }

                        b, strong {
                            font-weight: bolder
                        }

                        blockquote, dd, dl, figure, h1, h2, h3, h4, h5, h6, hr, p, pre {
                            margin: 0
                        }

                        img {
                            border-style: solid
                        }

                        h1, h2, h3, h4, h5, h6 {
                            font-size: inherit;
                            font-weight: inherit
                        }

                        a {
                            color: inherit;
                            text-decoration: inherit
                        }

                        audio, canvas, embed, iframe, img, object, svg, video {
                            display: block;
                            vertical-align: middle
                        }

                        img, video {
                            max-width: 100%;
                            height: auto
                        }

                        .relative {
                            position: relative
                        }

                        .mx-auto {
                            margin-left: auto;
                            margin-right: auto
                        }

                        .mt-1 {
                            margin-top: .25rem
                        }

                        .mt-4 {
                            margin-top: 1rem
                        }

                        .mb-2 {
                            margin-bottom: .5rem
                        }

                        .mb-3 {
                            margin-bottom: .75rem
                        }

                        .mb-4 {
                            margin-bottom: 1rem
                        }

                        .flex {
                            display: flex
                        }

                        .h-auto {
                            height: auto
                        }

                        .min-h-screen {
                            min-height: 100vh
                        }

                        .w-full {
                            width: 100%
                        }

                        .w-screen {
                            width: 100vw
                        }

                        .flex-row {
                            flex-direction: row
                        }

                        .flex-col {
                            flex-direction: column
                        }

                        .items-center {
                            align-items: center
                        }

                        .justify-center {
                            justify-content: center
                        }

                        .rounded-2xl {
                            border-radius: 1rem
                        }

                        .bg-white {
                            background-color: rgba(255, 255, 255, 1)
                        }

                        .bg-gray-100 {
                            background-color: rgba(243, 244, 246, 1)
                        }

                        .p-4 {
                            padding: 1rem
                        }

                        .p-6 {
                            padding: 1.5rem
                        }

                        .pt-8 {
                            padding-top: 2rem
                        }

                        .pb-8 {
                            padding-bottom: 2rem
                        }

                        .text-center {
                            text-align: center
                        }

                        .text-sm {
                            font-size: .875rem;
                            line-height: 1.25rem
                        }

                        .text-2xl {
                            font-size: 1.5rem;
                            line-height: 2rem
                        }

                        .font-medium {
                            font-weight: 500
                        }

                        .font-semibold {
                            font-weight: 600
                        }

                        .text-black {
                            color: rgba(0, 0, 0, 1)
                        }

                        .text-gray-600 {
                            color: rgba(75, 85, 99, 1)
                        }

                        .text-gray-700 {
                            color: rgba(55, 65, 81, 1)
                        }

                        .text-gray-900 {
                            color: rgba(17, 24, 39, 1)
                        }

                        .shadow {
                            box-shadow: 0 0 #0000, 0 0 #0000, 0 1px 3px 0 rgba(0, 0, 0, 0.1), 0 1px 2px 0 rgba(0, 0, 0, 0.06)
                        }

                        ${theme.customCss}
                        ${profile.customCss}
                    </style>

                    <style>
                        .nc-avatar {
                            width: 60px;
                            height: 60px;
                            border-radius: 1000px;
                        }

                        .nc-link {
                            cursor: pointer;
                            transition: transform .15s ease-in-out;
                        }

                        .nc-link:hover {
                            transform: scale(1.02);
                        }

                        .nc-link:active {
                            transform: scale(1);
                        }

                        .sl-label {
                            margin: 1rem;
                            flex-grow: 1;
                            text-align: center;
                        }

                        .sl-watermark {
                            display: flex;
                            flex-direction: column;
                            justify-content: center;
                            align-items: center;
                            background: rgba(255, 255, 255, 1);
                            border-radius: 1rem;
                            padding-left: 1rem;
                            padding-right: 1rem;
                            text-align: center;
                            margin-top: 1.1rem;
                        }

                        body {
                            overflow-x: hidden;
                        }

                        /*Override ql-editor settings*/
                        .ql-editor {
                            white-space: initial;
                            padding: 0;
                        }

                        .page-width {
                            max-width: 24rem;
                        }

                        .page-padding {
                            padding: 1.5rem;
                        }

                        @media (min-width: 540px) {
                            .page-width {
                                max-width: 35rem;
                            }
                        }

                        .button-image {
                            position: relative;
                            border-radius: 1rem;
                            max-height: 84px;
                        }
                    </style>

                    <style>
                        html, * {
                            font-family: 'Inter',
                            -apple-system,
                            BlinkMacSystemFont,
                            'Segoe UI',
                            Roboto,
                            'Helvetica Neue',
                            Arial,
                            sans-serif;
                            line-height: 1.65;
                            word-spacing: 1px;
                            -ms-text-size-adjust: 100%;
                            -webkit-text-size-adjust: 100%;
                            -moz-osx-font-smoothing: grayscale;
                            -webkit-font-smoothing: antialiased;
                            box-sizing: border-box;
                        }

                        h1.sl-headline, h3.sl-subtitle {
                            line-height: 1.65;
                            word-spacing: 1px;
                            -ms-text-size-adjust: 100%;
                            -webkit-text-size-adjust: 100%;
                            -moz-osx-font-smoothing: grayscale;
                            -webkit-font-smoothing: antialiased;
                        }

                        *,
                        *::before,
                        *::after {
                            box-sizing: border-box;
                            margin: 0;
                        }
                    </style>

                    <style>
                        .social-button-list {
                            display: flex;
                            flex-direction: row;
                            justify-content: center;
                            align-items: center;
                            margin: 0 auto;
                            width: 300px;
                            list-style: none;
                        }

                        .social-button {
                            display: inline-block;
                            padding: 0 .85rem;
                            cursor: pointer;
                            transition: all .15s ease-in-out;
                        }

                        .social-button :active,
                        .social-button :focus,
                        .social-button :hover {
                            filter: brightness(1.05);
                            cursor: pointer;
                        }
                    </style>

                    <style>
                        ${shouldHideScrollbar}
                    </style>

                    <style>
                        .share-menu-container {
                            top: 0;
                            right: 5px;
                            position: absolute;
                            margin: 1em;
                        }

                        @media (min-width: 650px) {
                            .share-menu-container {
                                right: unset;
                                left: calc(50% + 250px);
                            }
                        }

                        .sbutton {
                            display: flex;
                            align-items: center;

                            width: 45px;
                            height: 45px;
                            border-radius: 50%;
                            text-align: center;
                            margin: 5px auto 0;
                            background: rgba(255, 255, 255, 0.5);
                            box-shadow: 0 5px 11px -2px rgba(0, 0, 0, .5), 0 4px 12px -7px rgba(0, 0, 0, 0.15);
                            cursor: pointer;
                            -webkit-transition: all .1s ease-out;
                            transition: all .1s ease-out;
                            position: relative;
                            z-index: 3;
                        }

                        .sbutton > svg {
                            display: block;
                            width: 30px;
                            margin: 0 auto;
                        }

                        .sbutton:active,
                        .sbutton:focus,
                        .sbutton:hover {
                            box-shadow: 0 0 4px rgba(0, 0, 0, .14), 0 4px 8px rgba(0, 0, 0, .28);
                            cursor: pointer;
                        }

                        h1 {
                            font-size: 2em;
                        }

                        h2 {
                            font-size: 1.5em;
                        }

                        h3 {
                            font-size: 1.17em;
                        }

                        h4 {
                            font-size: 1em;
                        }

                        h5 {
                            font-size: .83em;
                        }

                        h6 {
                            font-size: .67em;
                        }
                    </style>
                </head>
                <body>
                <div class="relative flex min-h-screen w-screen bg-gray-100 justify-center w-full sl-bg">
                    <div
                            id="user-site-view"
                            class="relative flex min-h-screen w-screen bg-gray-100 justify-center w-full sl-bg"
                    >
                        <section class="flex flex-col p-6 pt-8 pb-8 items-center text-center page-width w-full"
                        >
                            ${shareMenuHtml}
                            ${avatarHtml}
                            ${headlineHtml}
                            ${subtitleHtml}
                            ${linkHtml}
                            <!-- Theme html -->
                            <div id="theme-html">
                                <div class="sl-banner"></div>
                            </div>
                            <!-- Watermark -->
                            ${watermarkHtml}
                            ${coverImageHtml}
                            ${pageHtml}
                        </section>
                    </div>
                </div>
                </body>
                </html>
            `);
        });
    }
}<|MERGE_RESOLUTION|>--- conflicted
+++ resolved
@@ -7,12 +7,9 @@
 
 import fs, {promises as fsPromises} from "fs";
 import * as cheerio from "cheerio";
-<<<<<<< HEAD
-import path from "path";
-=======
 import {Utils} from "./utils/utils";
 import {CheerioAPI} from "cheerio";
->>>>>>> 49a1e9d9
+import path from "path";
 
 interface MicrositeRequest extends FastifyRequest {
     Querystring: {
@@ -439,24 +436,6 @@
                                         </div>`;
                                 }
 
-<<<<<<< HEAD
-                                const svgDataHtml = cheerio.load(svgData, null, false);
-                                svgDataHtml("title").remove();
-                                if (!siSettings.type.includes('branded')) {
-                                    // Fill color if not a branded icon
-                                    svgDataHtml("path").first().attr("style", `fill:${siSettings.color};`);
-                                    if (!siSettings.type.includes('outlined')) {
-                                        svgDataHtml("path:nth-child(2)").attr("style", "fill: white;");
-                                    } else {
-                                        svgDataHtml("path").attr("style", `fill:${siSettings.color}`);
-                                        svgDataHtml("polygon").attr("style", `fill:${siSettings.color}`);
-                                    }
-                                }
-
-                                if (scale) {
-                                    svgDataHtml("svg").attr("height", scale.toString());
-                                    svgDataHtml("svg").attr("width", scale.toString());
-=======
                                 let svgDataHtml: CheerioAPI;
 
                                 if (Utils.stringIsAValidUrl(svgData)) {
@@ -472,12 +451,20 @@
                                 } else {
                                     svgDataHtml = cheerio.load(svgData, null, false);
                                     svgDataHtml("title").remove();
-                                    svgDataHtml("svg").attr("style", `color:${siSettings.color};`);
+                                    if (!siSettings.type.includes('branded')) {
+                                        // Fill color if not a branded icon
+                                        svgDataHtml("path").first().attr("style", `fill:${siSettings.color};`);
+                                        if (!siSettings.type.includes('outlined')) {
+                                            svgDataHtml("path:nth-child(2)").attr("style", "fill: white;");
+                                        } else {
+                                            svgDataHtml("path").attr("style", `fill:${siSettings.color}`);
+                                            svgDataHtml("polygon").attr("style", `fill:${siSettings.color}`);
+                                        }
+                                    }
                                     if (scale) {
                                         svgDataHtml("svg").attr("height", scale.toString());
                                         svgDataHtml("svg").attr("width", scale.toString());
                                     }
->>>>>>> 49a1e9d9
                                 }
                                 svgData = svgDataHtml.html();
                                 // language=HTML
