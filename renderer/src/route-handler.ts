import {FastifyInstance, FastifyReply, FastifyRequest} from "fastify";
import chalk from "chalk";
import axios, {AxiosResponse} from "axios";
import config from "./config/config";
import {StatusCodes} from "http-status-codes";
import ejs from "ejs";

import fs, {promises as fsPromises} from "fs";

interface MicrositeRequest extends FastifyRequest {
    Querystring: {
        token?: string,
        scrolling: string
    };
}

interface ProfileRequest extends FastifyRequest {
    Params: {
        profileId: string
    };
}

interface QRCodeRedirectRequest extends FastifyRequest {
    Params: {
        profileId: string
    };
}

/**
 * Creates all the routes.
 */
export class RouteHandler {
    fastify: FastifyInstance;

    constructor(fastify: FastifyInstance) {
        this.fastify = fastify;

        fastify.setNotFoundHandler((request, reply) => {
            reply.status(StatusCodes.PERMANENT_REDIRECT);

            // language=HTML
            reply.redirect(config.editorUrl);
        });
    }

    /**
     * Register routes
     */
    registerRoutes() {
        // Redirect old format
        this.fastify.get("/u/:handle", (request, reply) => {
            // Get requested profile handle from URL
            const handle = request.url.replace('/u/', '');
            reply.redirect(StatusCodes.PERMANENT_REDIRECT, '/' + handle);
        });

        this.fastify.get("/qr/:profileId/redirect", async (request: FastifyRequest<QRCodeRedirectRequest>, reply) => {
            let profileId = request.params.profileId;

            let response = await axios.get<any>(`${config.apiUrl}/profile/qr/${profileId}`);

            if (!response.data?.id) {
                reply.status(404).send("Not found.");
                return;
            }

            reply.redirect(StatusCodes.PERMANENT_REDIRECT, '/' + response.data.handle);
        });

        this.fastify.get("/qr/:profileId", async (request: FastifyRequest<ProfileRequest>, reply) => {
            let profileId = request.params.profileId;

            let response = await axios.get<any>(`${config.apiUrl}/profile/qr/${profileId}`);

            if (!response.data?.id) {
                reply.status(404).send("Not found.");
                return;
            }

            const text = (await fsPromises.readFile(`${__dirname}/templates/qr.ejs`)).toString();

            let html = ejs.render(text, {
                profile: response.data,
                url: `${config.hostname}/${response.data.handle}`
            });

            reply.status(StatusCodes.OK).type("text/html").send(html);
        });

        this.fastify.get("/content-warning/:profileId", async (request: FastifyRequest<ProfileRequest>, reply) => {
            let profileId = request.params.profileId;

            let response = await axios.get<Profile>(`${config.apiUrl}/profile/qr/${profileId}`);

            let profile = response.data;

            if (!profile?.id) {
                reply.status(404).send("Not found.");
                return;
            }

            if (profile.visibility !== 'published-18+') {
                reply.redirect(StatusCodes.TEMPORARY_REDIRECT, `${config.hostname}/${response.data.handle}`);
                return;
            }

            const text = (await fsPromises.readFile(`${__dirname}/templates/content-warning.ejs`)).toString();

            let html = ejs.render(text, {
                profile: profile,
                acceptUrl: `//${config.hostname}/${response.data.handle}`,
                rejectUrl: config.editorUrl
            });

            reply.status(StatusCodes.OK).type("text/html").send(html);
        });

        /*
         Declare site route
         Route /*
        */
        this.fastify.get("*", async (request: FastifyRequest<MicrositeRequest>, reply: FastifyReply) => {
            // Get requested profile handle from URL
            const handle = request.url.replace('/', '');

            if (!handle) {
                reply.redirect(StatusCodes.PERMANENT_REDIRECT, config.editorUrl);
                return;
            }

            // Log MicrositeRequest
            console.log(`${chalk.cyan.bold(config.appName)}: Request received at /${handle} from ${request.ip}`);

            let response: AxiosResponse<{ profile: Profile, links: Link[], user: User, theme: Theme }> | undefined;

            const scrolling = request.query.scrolling === undefined || request.query.scrolling === "true";
            let isPreview = false;

            try {
                // Fetch profile from API

                if (request.query.token) {
                    response = await axios.post<{ profile: Profile, links: Link[], user: User, theme: Theme }>(`${config.apiUrl}/profile/${handle}`, {
                        token: request.query.token
                    });

                    isPreview = true;
                } else {
                    response = await axios.get<{ profile: Profile, links: Link[], user: User, theme: Theme }>(`${config.apiUrl}/profile/${handle}`);
                }

            } catch (err) {
                // Log error
                console.log(`${chalk.cyan.bold(config.appName)}: Error when processing request: ${err}`);
            }

            if (!response) {
                reply.type('text/html').status(404);

                // language=HTML
                return reply.send(`
                    <!DOCTYPE html>
                    <html lang="">
                    <head>
                        <title>${config.appName} Web Client</title>
                        <meta charset="UTF-8">
                        <link rel="icon" type="image/x-icon" href="/tinypage-logo.svg"/>
                        <link rel="icon" type="image/png" href="/tinypage-logo.svg"/>
                        <style>
                            .text {
                                display: flex;
                                flex-direction: column;
                                align-items: center;
                                justify-content: center;
                                font-size: 30px;
                            }

                            .header {
                                color: #1a202c;
                                margin-bottom: 0.5rem;
                                font-weight: bolder;
                            }

                            .message {
                                font-size: 1.25rem;
                                color: #718096;
                                margin-bottom: 1rem;
                            }
                        </style>
                    </head>
                    <body>
                    <div class="text" style="width: 800px; height: 400px; margin: 0 auto; text-align: center">
                        <h1 class="header">404 - Not Found</h1>
                        <h3 class="message">We couldn't find what you were looking for, sorry!</h3>
                    </div>
                    <style>
                        @import url('https://rsms.me/inter/inter.css');

                        html {
                            font-family: 'Inter', sans-serif;
                        }

                        @supports (font-variation-settings: normal) {
                            html {
                                font-family: 'Inter var', sans-serif;
                            }
                        }
                    </style>
                    </body>
                    </html>
                `);
            }

            // Define profile
            const profile = response.data.profile;
            profile.headline = profile.headline ?? '';
            profile.subtitle = profile.subtitle ?? '';

            // Define theme = response.data.theme;
            const theme = response.data.theme ?? {
                customCss: '',
                customHtml: '',
            };

            if (!request.query.token && profile.visibility === "published-18+") {
                let warningAccepted = request.cookies.warningAccepted;

                if (!warningAccepted) {
                    reply.redirect(StatusCodes.TEMPORARY_REDIRECT, `//${config.hostname}/content-warning/${profile.id}`);
                    return;
                }
            }

            let avatarEnabled = profile.metadata?.showAvatar;

            // Define Avatar image
            const imageUrl = avatarEnabled ? profile.imageUrl : null;

            let avatarHtml = '';

            if (imageUrl) {
                // language=HTML
                avatarHtml = `<img class="nc-avatar mb-2" src="${imageUrl}" alt="avatar"/>`;
            } else if (profile.metadata?.coverImage) {
                // language=HTML
                avatarHtml = `<img class="nc-avatar mb-2" src=""
                                   alt="avatar"
                                   style="visibility: hidden; margin-top: min(calc(56.25vw - 65px), 130px);"
                />`;
            }

            if (request.query.token) {
                // This is a editor session, ignore
            } else {
                // Record page view
                if (!profile.metadata?.privacyMode)
                    await axios.get(`${config.apiUrl}/analytics/profile/record/${profile.id}`);
            }

            // Define Link HTML Block
            // language=HTML
            let linkHtml = '';

            // Define links & sort by order
            const links = response.data.links.sort(function (a: Link, b: Link) {
                return a.sortOrder - b.sortOrder;
            });

            //

            // Add link html to html block link-by-link
            for (let index = 0; index < links.length; index++) {
                let link = links[index];
                const hiddenLabel = link.metadata?.hiddenLabel;
                switch (link.type) {
                    case 'link': {
                        let subtitleHtml = '';
                        // language=HTML
                        if (link.subtitle) {
                            subtitleHtml = `<span
                                    class="text-sm text-gray-700 sl-link-subtitle mt-1"
                            >${link.subtitle}</span>`;
                        }
                        let style = link.style ?? '';
                        let customCss = link.customCss ?? '';

                        let buttonImage = link.metadata?.buttonImageUrl
                        let buttonImageFullWidth = link.metadata?.buttonImageFullWidth;

                        let buttonImageHtml = '';
                        let buttonImageFullWidthCss = '';
                        let buttonImageSupportCss = '';

                        if (buttonImage) {

                            if (!buttonImageFullWidth) {
                                // language=HTML
                                buttonImageHtml = `<img src="${buttonImage}" class="button-image" alt="button image">`;
                                buttonImageSupportCss = 'overflow: hidden; text-overflow: ellipsis; display: -webkit-box; -webkit-line-clamp: 2; -webkit-box-orient: vertical;';
                            } else {
                                buttonImageFullWidthCss = `overflow: hidden; background-size: cover; background-position: center; background-image: url('${buttonImage}');`;
                            }
                        }

                        // language=HTML
                        linkHtml += `
                            <style>
                                ${customCss}
                            </style>


                        `;
                        if (!link.hidden) {
                            linkHtml += `<a
                                id="sl-item-${link.id}"
                                href="${config.apiUrl}/analytics/link/record/${link.id}"
                                class="w-full sl-item-parent mt-4"
                                target="_blank"
                                >
                                <div
                                    class="rounded-2xl shadow bg-white w-full font-medium mb-3 nc-link sl-item flex items-center justify-center"
                                style="${buttonImageFullWidthCss} position: relative; display: flex; flex-direction: row; justify-content: start; align-items: stretch; ${!subtitleHtml && buttonImageHtml ? 'min-height: 84px;' : ''} ${style}"
                                >
                                ${buttonImageHtml}
                                <span class="font-medium text-gray-900 sl-label"
                                ><span style="display: flex; flex-direction: column; justify-content: center; align-items: center; height: 100%; ${buttonImageSupportCss}"><span style="${hiddenLabel ? 'visibility: hidden;' : ''}">${link.label}</span>${subtitleHtml ? `<br>${subtitleHtml}` : ''}</span></span>
                                    </div>
                            </a>`;
                        }
                        break;
                    }
                    case 'gallery': {
                        if (link.items) {
                            linkHtml += `<div class="carousel">
  <div class="slides-${index}">
    
    ${(function fun() {
                                let html = '';
                                for (const item of link.items) {
                                    html += `<img src="${item.url}" alt="slide image" class="slide">`;
                                }
                                return html;
                            })()
                            }
  </div>
  <div class="controls">
    <div class="control prev-slide-${index}">&#9668;</div>
    <div class="control next-slide-${index}">&#9658;</div>
  </div>
</div>
<script>
let current_${index} = 0; 
function changeSlide(next = true, index) { 
  const slides = document.querySelector(".slides-" + index); 
  const slidesCount = slides.childElementCount; 
  const maxLeft = (slidesCount - 1) * 100 * -1; 
  if (next) { 
    current_${index} += current_${index} > maxLeft ? -100 : current_${index} * -1; 
  } 
  else { 
    current_${index} = current_${index} < 0 ? current_${index} + 100 : maxLeft; 
  } 
  slides.style.left = current_${index} + "%"; } 
  document.querySelector(".prev-slide-${index}").addEventListener("click", function () { changeSlide(false, ${index}); }); 
  document.querySelector(".next-slide-${index}").addEventListener("click", function () { changeSlide(true, ${index}) });
</script>       
`;
                        }
                        break;
                    }
                    case 'social': {
                        if (!link.metadata?.socialIcons || link.hidden)
                            break;
                        try {
                            let socialIcons: { type: string, color: string, scale: number, label: string, labelColor: string, customSvg: string, url: string }[] = link.metadata?.socialIcons ?? [];

                            if (socialIcons.length > 0) {
                                let style = link.style ?? '';
                                let customCss = link.customCss ?? '';

                                linkHtml += `
                                <style>
                                    ${customCss}
                                </style>
                                 <div class="social-button-list mt-4" style="${style}">`;
                            }

                            for (let i = 0; i < socialIcons.length; i++) {
                                let siSettings = socialIcons[i];
                                if (!siSettings.type)
                                    siSettings.type = "email";

                                if (!siSettings.color)
                                    siSettings.color = "#000000";

                                if (!siSettings.scale)
                                    siSettings.scale = 40;

                                let svgData = "";
                                let labelData = "";

                                switch (siSettings.type) {
                                    case "email":
                                        svgData = fs.readFileSync(`${__dirname}/static/icons/mail-outline.svg`).toString('utf-8');
                                        break;
                                    case "text":
                                        svgData = fs.readFileSync(`${__dirname}/static/icons/message.svg`).toString('utf-8');
                                        break;
                                    case "phone":
                                        svgData = fs.readFileSync(`${__dirname}/static/icons/call-outline.svg`).toString('utf-8');
                                        break;
                                    case "facebook":
                                        svgData = fs.readFileSync(`${__dirname}/static/icons/logo-facebook.svg`).toString('utf-8');
                                        break;
                                    case "discord":
                                        svgData = fs.readFileSync(`${__dirname}/static/icons/logo-discord.svg`).toString('utf-8');
                                        break;
                                    case "twitter":
                                        svgData = fs.readFileSync(`${__dirname}/static/icons/logo-twitter.svg`).toString('utf-8');
                                        break;
                                    case "instagram":
                                        svgData = fs.readFileSync(`${__dirname}/static/icons/logo-instagram.svg`).toString('utf-8');
                                        break;
                                    case "tiktok":
                                        svgData = fs.readFileSync(`${__dirname}/static/icons/logo-tiktok.svg`).toString('utf-8');
                                        break;
                                    case "spotify":
                                        svgData = fs.readFileSync(`${__dirname}/static/icons/logo-spotify.svg`).toString('utf-8');
                                        break;
                                    case "youtube":
                                        svgData = fs.readFileSync(`${__dirname}/static/icons/logo-youtube.svg`).toString('utf-8');
                                        break;
                                    case "applemusic":
                                        svgData = fs.readFileSync(`${__dirname}/static/icons/logo-apple-music.svg`).toString('utf-8');
                                        break;
                                    case "soundcloud":
                                        svgData = fs.readFileSync(`${__dirname}/static/icons/logo-soundcloud.svg`).toString('utf-8');
                                        break;
                                    case "linkedin":
                                        svgData = fs.readFileSync(`${__dirname}/static/icons/logo-linkedin.svg`).toString('utf-8');
                                        break;
                                    case "twitch":
                                        svgData = fs.readFileSync(`${__dirname}/static/icons/logo-twitch.svg`).toString('utf-8');
                                        break;
                                    case "pinterest":
                                        svgData = fs.readFileSync(`${__dirname}/static/icons/logo-pinterest.svg`).toString('utf-8');
                                        break;
                                    case "zoom":
                                        svgData = fs.readFileSync(`${__dirname}/static/icons/logo-zoom.svg`).toString('utf-8');
                                        break;
                                    case "cuplr":
                                        svgData = fs.readFileSync(`${__dirname}/static/icons/logo-cuplr.svg`).toString('utf-8');
                                        break;
                                    case "whatsapp":
                                        svgData = fs.readFileSync(`${__dirname}/static/icons/logo-whatsapp.svg`).toString('utf-8');
                                        break;
                                    case "custom":
                                        if (siSettings.customSvg)
                                            svgData = siSettings.customSvg;
                                        else
                                            svgData = fs.readFileSync(`${__dirname}/static/icons/question-mark.svg`).toString('utf-8');
                                }

                                let scale = null;
                                scale = siSettings.scale;

                                if (siSettings.label) {
                                    // language=HTML
                                    labelData = `
                                        <div class="sl-link-subtitle"
                                             style="color: ${siSettings.labelColor ?? 'inherit'}; white-space: nowrap;"
                                        >
                                            ${siSettings.label}
                                        </div>`;
                                } else {
                                    // language=HTML
                                    labelData = `
                                        <div class="sl-link-subtitle" style="white-space: nowrap;">
                                            &nbsp;
                                        </div>`;
                                }

                                // language=HTML
                                linkHtml += `
                                    <a id="sl-item-a-${link.id}-${i}"
                                       href="${siSettings.url}"
                                       class="social-button mt-4"
                                       target="_blank"
                                       style="color:${siSettings.color};"
                                       onclick="{
                                         let recordUrl = '${config.apiUrl}/analytics/link/record/${link.id}'
                                         fetch(recordUrl, {
                                           method: 'POST', 
                                           headers: {
                                          'Content-Type': 'application/json'
                                        }, 
                                        body: JSON.stringify({socialIconUrl: '${siSettings.url}'})
                                       })}"
                                    >
                                        <div style="display: flex; flex-direction: column; justify-content: center; align-items: center;">
                                            ${svgData}
                                            ${labelData}
                                        </div>
                                        <script>
                                            {
                                                let svgElement = document.querySelector("#sl-item-a-${link.id}-${i} svg");
                                                svgElement.querySelector("title")?.remove();
                                                svgElement.setAttribute("style", "color:${siSettings.color};");
                                                let scale = ${scale};
                                                if (scale) {
                                                    svgElement.setAttribute("height", scale);
                                                    svgElement.setAttribute("width", scale);
                                                }

                                            }
                                        </script>
                                    </a>
                                `;
                            }

                            if (socialIcons.length > 0) {
                                linkHtml += `</div>`;
                            }
                        } catch (e) {
                            console.warn("Failed to parse social icon: " + link.subtitle);
                        }

                        break;
                    }
                    case 'vcard': {
                        let style = link.style ?? '';
                        let customCss = link.customCss ?? '';
                        let vCardData = link.metadata?.vCard ?? null;

                        if (!vCardData || link.hidden)
                            break;

                        let encodedVCard = encodeURI(vCardData);
                        let dataUrl = 'data:text/x-vcard;urlencoded,' + encodedVCard;

                        let buttonImage = link.metadata?.buttonImageUrl;
                        let buttonImageFullWidth = link.metadata?.buttonImageFullWidth;

                        let buttonImageHtml = '';
                        let buttonImageFullWidthCss = '';

                        if (buttonImage) {
                            if (!buttonImageFullWidth) {
                                // language=HTML
                                buttonImageHtml = `<img src="${buttonImage}" class="button-image" alt="button image">`;
                            } else {
                                buttonImageFullWidthCss = `overflow: hidden; background-size: cover; background-position: center; background-image: url('${buttonImage}');`;
                            }
                        }

                        let subtitleHtml = '';
                        // language=HTML
                        if (link.subtitle) {
                            subtitleHtml = `<span
                                    class="text-sm text-gray-700 sl-link-subtitle mt-1"
                            >${link.subtitle}</span>`;
                        }

                        // language=HTML
                        linkHtml += `
                            <style>
                                ${customCss}
                            </style>

                            <a
                                    id="sl-item-${link.id}"
                                    href="${config.apiUrl}/analytics/link/record/${link.id}"
                                    class="w-full sl-item-parent mt-4"
                                    onclick="{
                                           let recordUrl = '${config.apiUrl}/analytics/link/record/${link.id}'
                                           fetch(recordUrl, {method: 'POST'});

                                           window.open('${dataUrl}');
                                           return false;
                                       }"
                            >
                                <div
                                        class="rounded-2xl shadow bg-white w-full font-medium mb-3 nc-link sl-item flex items-center justify-center"
                                        style="${buttonImageFullWidthCss} position: relative; display: flex; flex-direction: row; justify-content: start; align-items: stretch; ${!subtitleHtml && buttonImageHtml ? 'min-height: 84px;' : ''} ${style}"
                                >
                                    ${buttonImageHtml}
                                    <span class="font-medium text-gray-900 sl-label"
<<<<<<< HEAD
                                    ><span style="display: flow-root; flex-direction: column; justify-content: center; align-items: center; height: 100%;">${link.label}${subtitleHtml ? `<br>${subtitleHtml}` : ''}</span></span>
=======
                                    ><span style="display: flex; flex-direction: column; justify-content: center; align-items: center; height: 100%;"><span style="${hiddenLabel ? 'visibility: hidden;' : ''}">${link.label}</span>${subtitleHtml ? `<br>${subtitleHtml}` : ''}</span></span>
>>>>>>> 0e1dd0c7
                                </div>
                            </a>
                        `;
                        break;
                    }

                    case 'image': {
                        let style = link.style ?? '';
                        let customCss = link.customCss ?? '';

                        if (!link.hidden) {
                            linkHtml += `
                            <style>
                                ${customCss}
                            </style>
                            <img id="sl-item-${link.id}" src="${link.url}" class="w-full h-auto mt-4"
                                 style="border-radius:4px;${style}" alt="link image"
                            />
                        `;
                        }
                        break;
                    }

                    case 'divider': {
                        if (!link.metadata?.dividerSettings || link.hidden)
                            break;

                        let style = link.style ?? '';
                        let customCss = link.customCss ?? '';

                        try {
                            let dividerSettings: { color: string, fontSize: number } = link.metadata?.dividerSettings ?? {};

                            if (!dividerSettings.color) {
                                dividerSettings.color = "#FFFFFFFF";
                            }

                            if (!dividerSettings.fontSize)
                                dividerSettings.fontSize = 18;

                            let color = dividerSettings.color;

                            // language=HTML
                            linkHtml += `
                                <style>
                                    ${customCss}
                                </style>

                                <div class="flex flex-row items-center justify-center w-full mt-4"
                                     style="${style}"
                                >
                                    <div style="flex-grow:1;background:${color};height:1px;"></div>
                                    <div style="margin:0 8px; text-transform:uppercase;font-weight:600;color:${color};letter-spacing:1px;font-size:${dividerSettings.fontSize};">
                                        ${link.label}
                                    </div>
                                    <div style="flex-grow:1;background:${color};height:1px;"></div>
                                </div>
                            `;
                        } catch (e) {
                            console.warn("Failed to parse divider: " + link.subtitle);
                        }
                        break;
                    }
                    case "text": {
                        let text = link.subtitle;
                        let style = link.style ?? '';
                        let customCss = link.customCss ?? '';

                        // language=HTML
                        if (!link.hidden) {
                            linkHtml += `
                                <style>
                                    ${customCss}
                                </style>
                                <div style="overflow: hidden; ${style}"
                                     class="rounded-2xl w-full font-medium mt-4"
                                >
                                    <div class="ql-editor">
                                        ${text}
                                    </div>
                                </div>
                            `;
                        }
                        break;
                    }
                    case "html": {
                        let text = link.subtitle;

                        let style = link.style ?? '';
                        let customCss = link.customCss ?? '';

                        // language=HTML
                        if (!link.hidden) {
                            linkHtml += `
                                <style>
                                    ${customCss}
                                </style>
                                <div style="overflow: hidden; ${style}"
                                     class="rounded-2xl w-full mt-4"
                                >
                                    ${text}
                                </div>
                            `;
                        }
                        break;
                    }
                    case 'youtube': {
                        let style = link.style ?? '';
                        let customCss = link.customCss ?? '';

                        let watchId = link.url.match(/v=([^&]*)/);
                        if (watchId && watchId.length > 0 && watchId[1]) {
                            if (!link.hidden) {
                                // language=HTML
                                linkHtml += `
                                    <style>
                                        ${customCss}
                                    </style>
                                    <style>
                                        .embed-container {
                                            border-radius: 4px;
                                            width: 100%;
                                            position: relative;
                                            padding-bottom: 56.25%;
                                            height: 0;
                                            overflow: hidden;
                                            max-width: 100%;
                                        }

                                        .embed-container iframe, .embed-container object, .embed-container embed {
                                            position: absolute;
                                            top: 0;
                                            left: 0;
                                            width: 100%;
                                            height: 100%;
                                        }</style>
                                    <div class="embed-container mt-4" style="${style}">
                                        <iframe title="youtube"
                                                src="https://www.youtube.com/embed/${watchId[1]}?playsinline=0&controls=2"
                                                frameborder="0" allowfullscreen
                                        ></iframe>
                                    </div>
                                `;
                            }
                        }
                    }
                        break;
                }
            }

            // Define headline HTML
            // language=HTML
            const headlineHtml = `<h1 class="text-black font-semibold text-2xl sl-headline">${profile.headline}</h1>`;

            // Define subtitle HTML
            let subtitleHtml = ``;
            // language=HTML
            if (profile.subtitle) {
                subtitleHtml = `<h3 class="text-gray-600 mb-4 sl-subtitle">${profile.subtitle}</h3>`;
            }

            // Define theme colors html
            let coverImageHtml = ``;

            if (profile.metadata?.coverImage) {
                // language=HTML
                coverImageHtml += `
                    <style>
                        img.nc-avatar {
                            border: solid 2px #FFF;
                            /* Your Avatar border width & color */
                            box-shadow: 0 2px 5px rgba(0, 0, 0, .25);
                            width: 120px;
                            height: 120px;
                            margin-top: min(calc(56.25vw - 65px), 180px);
                        }

                        body, html {
                            background-size: cover;
                            /* Placeholder BG Color if image doesn't load */
                            overflow-x: hidden !important;
                            position: relative;
                            z-index: -2;
                        }

                        .sl-banner {
                            position: absolute;
                            top: 0;
                            left: 0;
                            right: 0;
                            padding-bottom: min(56.25%, 240px);
                            width: 100%;
                            max-width: 35rem;
                            border-radius: 10px 10px 3px 3px;
                            background: #9D50BB; /* Your cover background color, fallback if image doesn't load/before image loads */
                            background: url('${profile.metadata?.coverImage}');
                            background-size: cover;
                            background-position: center;
                            margin: 0 auto 10px auto;
                            z-index: -1;
                        }

                        section {
                            margin-top: 10px;
                        }

                        .sl-bg {
                            background: transparent !important; /* DO NOT CHANGE */
                        }

                        @media (max-width: 400px) {
                            section {
                                margin-top: 0;
                            }

                            .sl-banner {
                                border-radius: 0 0 3px 3px;
                                margin: 0 auto;
                            }
                        }

                        section {
                            padding-top: 0 !important;
                        }
                    </style>
                `;
            }

            // Build watermark string
            let watermarkHtml = '';

            if (profile.showWatermark) {
                //language=HTML
                watermarkHtml += `
                    <div id="sl-watermark" class="sl-watermark flex flex-col items-center justify-center">`;

                //language=HTML
                watermarkHtml += `
                    <div style="color:rgba(0,0,0,1);max-width:230px;" class="mx-auto text-sm">
                        <a href="${config.watermarkUrl}">Proudly built with ${config.appName}</a>
                    </div>`;

                if (config.showWatermark) {
                    // language=HTML
                    watermarkHtml += `
                        <a class="text-blue-600 hover-underline text-sm" href="${config.editorUrl}/create-account"
                           target="_blank"
                        >
                            Create your free micro-site in minutes!
                        </a>`;
                }

                watermarkHtml += `<base target="_blank">`;
                watermarkHtml += `</div>`;
            }

            if (profile.customCss === null) {
                profile.customCss = '';
            }
            if (profile.customHtml === null) {
                profile.customHtml = '';
            }
            if (theme.customCss === null) {
                theme.customCss = '';
            }
            if (theme.customHtml === null) {
                theme.customHtml = '';
            }

            let shouldHideScrollbar = "";
            if (!scrolling) {
                //language=CSS
                shouldHideScrollbar = `
                    html {
                        overflow: scroll;
                        overflow-x: hidden;
                    }

                    ::-webkit-scrollbar {
                        width: 0; /* Remove scrollbar space */
                        background: transparent; /* Optional: just make scrollbar invisible */
                    }

                    /* Optional: show position indicator in red */
                    ::-webkit-scrollbar-thumb {
                        background: #FF0000;
                    }
                `;
            }

            let pageHtml = "";
            if (profile.metadata?.pageHtml) {
                pageHtml = profile.metadata.pageHtml;
            }

            let shareMenuHtml = "";
            if (profile.metadata?.shareMenu && !isPreview) {
                // language=HTML
                shareMenuHtml += `
                    <div id="qrcode"></div>

                    <script>
                        async function onClickCopyLink () {
                            try {
                                let text = window.location.href;

                                await window.navigator.clipboard.writeText(text);
                                alert('Url copied to clipboard!');
                            } catch (error) {
                                let text = window.location.href;

                                prompt('Copy this url to the clipboard: Ctrl+C, Enter\\n', text);
                            }
                        }

                        async function onClickQRCode () {
                            window.open('/qr/${profile.id}', '_blank').focus();
                        }
                    </script>

                    <div>

                    </div>

                    <div class="share-menu-container">
                        <div class="sbutton" onclick="onClickCopyLink(this)">
                            <svg xmlns="http://www.w3.org/2000/svg" viewBox="0 0 512 512">
                                <path d="M336 192h40a40 40 0 0140 40v192a40 40 0 01-40 40H136a40 40 0 01-40-40V232a40 40 0 0140-40h40M336 128l-80-80-80 80M256 321V48"
                                      fill="none" stroke="currentColor" stroke-linecap="round"
                                      stroke-linejoin="round"
                                      stroke-width="32"
                                />
                            </svg>
                        </div>

                        <div class="sbutton" onclick="onClickQRCode(this)">
                            <svg xmlns="http://www.w3.org/2000/svg" viewBox="0 0 512 512">
                                <rect x="336" y="336" width="80" height="80" rx="8" ry="8"/>
                                <rect x="272" y="272" width="64" height="64" rx="8" ry="8"/>
                                <rect x="416" y="416" width="64" height="64" rx="8" ry="8"/>
                                <rect x="432" y="272" width="48" height="48" rx="8" ry="8"/>
                                <rect x="272" y="432" width="48" height="48" rx="8" ry="8"/>
                                <rect x="336" y="96" width="80" height="80" rx="8" ry="8"/>
                                <rect x="288" y="48" width="176" height="176" rx="16" ry="16" fill="none"
                                      stroke="currentColor"
                                      stroke-linecap="round" stroke-linejoin="round" stroke-width="32"
                                />
                                <rect x="96" y="96" width="80" height="80" rx="8" ry="8"/>
                                <rect x="48" y="48" width="176" height="176" rx="16" ry="16" fill="none"
                                      stroke="currentColor"
                                      stroke-linecap="round" stroke-linejoin="round" stroke-width="32"
                                />
                                <rect x="96" y="336" width="80" height="80" rx="8" ry="8"/>
                                <rect x="48" y="288" width="176" height="176" rx="16" ry="16" fill="none"
                                      stroke="currentColor"
                                      stroke-linecap="round" stroke-linejoin="round" stroke-width="32"
                                />
                            </svg>
                        </div>
                    </div>
                `;
            }

            // Send response content type to text/html
            reply.type('text/html');

            // Send response to client
            // language=HTML
            return reply.send(`
                <!DOCTYPE html>
                <html lang="">
                <head>
                    <title>${profile.headline} - ${config.appName}</title>
                    <meta charset="UTF-8">
                    <meta name="viewport" content="width=device-width, initial-scale=1">

                    <!-- Meta -->
                    <meta name="title" content="${profile.headline} - ${config.appName}">
                    <meta name="description"
                          content="${profile.subtitle} | Powered by ${config.appName}"
                    >

                    <!-- Open Graph-->
                    <meta property="og:title" content="${profile.metadata.previewTitle ?? profile.headline + ' - ' + config.appName}">
                    <meta property="og:description"
                          content="${profile.metadata.previewDescription ?? profile.subtitle} | Powered by ${config.appName}"
                    >
                    <meta property="og:image" content="${profile.metadata.previewImageUrl ?? config.apiUrl + '/profile/thumbnail/' + handle}">
                    <meta property="og:type" content="website">

                    <!-- Twitter Cards -->
                    <meta name="twitter:title" content="${profile.headline} - ${config.appName}">
                    <meta name="twitter:description"
                          content="${profile.subtitle} | Powered by ${config.appName}"
                    >
                    <meta name="twitter:image" content="${config.apiUrl}/profile/thumbnail/${handle}">
                    <meta name="twitter:card" content="summary_large_image">

                    <link rel="icon" type="image/x-icon" href="/tinypage-logo.svg"/>
                    <link rel="icon" type="image/png" href="/tinypage-logo.svg"/>

                    <link rel="stylesheet" href="/css/quill.core.min.css"/>

                    ${links.some(element => element.type == 'gallery') ? '<style>.carousel { aspect-ratio: 1/1; width: 100%; border-radius: 3px; overflow: hidden; position: relative; box-shadow: 0 3px 6px rgba(0, 0, 0, 0.2); } .carousel:hover .controls { opacity: 1; } .carousel .controls { opacity: 0; display: flex; position: absolute; top: 50%; left: 0; justify-content: space-between; width: 100%; z-index: 99999; transition: all ease 0.5s; } .carousel .controls .control { margin: 0 5px; display: flex; align-items: center; justify-content: center; height: 40px; width: 40px; border-radius: 50%; background-color: rgba(255, 255, 255, 0.7); opacity: 0.5; transition: ease 0.3s; cursor: pointer; } .carousel .controls .control:hover { opacity: 1; } .carousel [class^="slides"] { position: absolute; top: 50%; left: 0; transform: translateY(-50%); display: flex; width: 100%; transition: 1s ease-in-out all; } .carousel [class^="slides"] .slide { min-width: 100%; min-height: 250px; height: auto; }</style>' : '\n'}

                    <!-- Tailwind CSS Embedded Styles -->
                    <style>
                        *, ::after, ::before {
                            box-sizing: border-box;
                            border-width: 0;
                            border-style: solid;
                            border-color: rgba(229, 231, 235, 1)
                        }

                        html {
                            -moz-tab-size: 4;
                            tab-size: 4
                            line-height: 1.15;
                            -webkit-text-size-adjust: 100%
                        }

                        body {
                            margin: 0
                            font-family: ui-sans-serif, system-ui, -apple-system, BlinkMacSystemFont, "Segoe UI", Roboto, "Helvetica Neue", Arial, "Noto Sans", sans-serif, "Apple Color Emoji", "Segoe UI Emoji", "Segoe UI Symbol", "Noto Color Emoji";
                            line-height: 1.5
                        }

                        b, strong {
                            font-weight: bolder
                        }

                        blockquote, dd, dl, figure, h1, h2, h3, h4, h5, h6, hr, p, pre {
                            margin: 0
                        }

                        img {
                            border-style: solid
                        }

                        h1, h2, h3, h4, h5, h6 {
                            font-size: inherit;
                            font-weight: inherit
                        }

                        a {
                            color: inherit;
                            text-decoration: inherit
                        }

                        audio, canvas, embed, iframe, img, object, svg, video {
                            display: block;
                            vertical-align: middle
                        }

                        img, video {
                            max-width: 100%;
                            height: auto
                        }

                        .relative {
                            position: relative
                        }

                        .mx-auto {
                            margin-left: auto;
                            margin-right: auto
                        }

                        .mt-1 {
                            margin-top: .25rem
                        }

                        .mt-4 {
                            margin-top: 1rem
                        }

                        .mb-2 {
                            margin-bottom: .5rem
                        }

                        .mb-3 {
                            margin-bottom: .75rem
                        }

                        .mb-4 {
                            margin-bottom: 1rem
                        }

                        .flex {
                            display: flex
                        }

                        .h-auto {
                            height: auto
                        }

                        .min-h-screen {
                            min-height: 100vh
                        }

                        .w-full {
                            width: 100%
                        }

                        .w-screen {
                            width: 100vw
                        }

                        .flex-row {
                            flex-direction: row
                        }

                        .flex-col {
                            flex-direction: column
                        }

                        .items-center {
                            align-items: center
                        }

                        .justify-center {
                            justify-content: center
                        }

                        .rounded-2xl {
                            border-radius: 1rem
                        }

                        .bg-white {
                            background-color: rgba(255, 255, 255, 1)
                        }

                        .bg-gray-100 {
                            background-color: rgba(243, 244, 246, 1)
                        }

                        .p-4 {
                            padding: 1rem
                        }

                        .p-6 {
                            padding: 1.5rem
                        }

                        .pt-8 {
                            padding-top: 2rem
                        }

                        .pb-8 {
                            padding-bottom: 2rem
                        }

                        .text-center {
                            text-align: center
                        }

                        .text-sm {
                            font-size: .875rem;
                            line-height: 1.25rem
                        }

                        .text-2xl {
                            font-size: 1.5rem;
                            line-height: 2rem
                        }

                        .font-medium {
                            font-weight: 500
                        }

                        .font-semibold {
                            font-weight: 600
                        }

                        .text-black {
                            color: rgba(0, 0, 0, 1)
                        }

                        .text-gray-600 {
                            color: rgba(75, 85, 99, 1)
                        }

                        .text-gray-700 {
                            color: rgba(55, 65, 81, 1)
                        }

                        .text-gray-900 {
                            color: rgba(17, 24, 39, 1)
                        }

                        .shadow {
                            box-shadow: 0 0 #0000, 0 0 #0000, 0 1px 3px 0 rgba(0, 0, 0, 0.1), 0 1px 2px 0 rgba(0, 0, 0, 0.06)
                        }

                        ${theme.customCss}
                        ${profile.customCss}
                    </style>

                    <style>
                        .nc-avatar {
                            width: 60px;
                            height: 60px;
                            border-radius: 1000px;
                        }

                        .nc-link {
                            cursor: pointer;
                            transition: transform .15s ease-in-out;
                        }

                        .nc-link:hover {
                            transform: scale(1.02);
                        }

                        .nc-link:active {
                            transform: scale(1);
                        }

                        .sl-label {
                            margin: 1rem;
                            flex-grow: 1;
                            text-align: center;
                        }

                        .sl-watermark {
                            display: flex;
                            flex-direction: column;
                            justify-content: center;
                            align-items: center;
                            background: rgba(255, 255, 255, 1);
                            border-radius: 1rem;
                            padding-left: 1rem;
                            padding-right: 1rem;
                            text-align: center;
                            margin-top: 1.1rem;
                        }

                        body {
                            overflow-x: hidden;
                        }

                        /*Override ql-editor settings*/
                        .ql-editor {
                            white-space: initial;
                            padding: 0;
                        }

                        .page-width {
                            max-width: 24rem;
                        }

                        .page-padding {
                            padding: 1.5rem;
                        }

                        @media (min-width: 540px) {
                            .page-width {
                                max-width: 35rem;
                            }
                        }

                        .button-image {
                            position: relative;
                            border-radius: 1rem;
                            max-height: 84px;
                        }
                    </style>

                    <style>
                        html, * {
                            font-family: 'Inter',
                            -apple-system,
                            BlinkMacSystemFont,
                            'Segoe UI',
                            Roboto,
                            'Helvetica Neue',
                            Arial,
                            sans-serif;
                            line-height: 1.65;
                            word-spacing: 1px;
                            -ms-text-size-adjust: 100%;
                            -webkit-text-size-adjust: 100%;
                            -moz-osx-font-smoothing: grayscale;
                            -webkit-font-smoothing: antialiased;
                            box-sizing: border-box;
                        }

                        h1.sl-headline, h3.sl-subtitle {
                            line-height: 1.65;
                            word-spacing: 1px;
                            -ms-text-size-adjust: 100%;
                            -webkit-text-size-adjust: 100%;
                            -moz-osx-font-smoothing: grayscale;
                            -webkit-font-smoothing: antialiased;
                        }

                        *,
                        *::before,
                        *::after {
                            box-sizing: border-box;
                            margin: 0;
                        }
                    </style>

                    <style>
                        .social-button-list {
                            display: flex;
                            flex-direction: row;
                            justify-content: center;
                            align-items: center;
                            margin: 0 auto;
                            width: 300px;
                            list-style: none;
                        }

                        .social-button {
                            display: inline-block;
                            padding: 0 .85rem;
                            cursor: pointer;
                            transition: all .15s ease-in-out;
                        }

                        .social-button :active,
                        .social-button :focus,
                        .social-button :hover {
                            filter: brightness(1.05);
                            cursor: pointer;
                        }
                    </style>

                    <style>
                        ${shouldHideScrollbar}
                    </style>

                    <style>
                        .share-menu-container {
                            top: 0;
                            right: 5px;
                            position: absolute;
                            margin: 1em;
                        }

                        @media (min-width: 650px) {
                            .share-menu-container {
                                right: unset;
                                left: calc(50% + 250px);
                            }
                        }

                        .sbutton {
                            display: flex;
                            align-items: center;

                            width: 45px;
                            height: 45px;
                            border-radius: 50%;
                            text-align: center;
                            margin: 5px auto 0;
                            background: rgba(255, 255, 255, 0.5);
                            box-shadow: 0 5px 11px -2px rgba(0, 0, 0, .5), 0 4px 12px -7px rgba(0, 0, 0, 0.15);
                            cursor: pointer;
                            -webkit-transition: all .1s ease-out;
                            transition: all .1s ease-out;
                            position: relative;
                            z-index: 3;
                        }

                        .sbutton > svg {
                            display: block;
                            width: 30px;
                            margin: 0 auto;
                        }

                        .sbutton:active,
                        .sbutton:focus,
                        .sbutton:hover {
                            box-shadow: 0 0 4px rgba(0, 0, 0, .14), 0 4px 8px rgba(0, 0, 0, .28);
                            cursor: pointer;
                        }

                        h1 {
                            font-size: 2em;
                        }

                        h2 {
                            font-size: 1.5em;
                        }

                        h3 {
                            font-size: 1.17em;
                        }

                        h4 {
                            font-size: 1em;
                        }

                        h5 {
                            font-size: .83em;
                        }

                        h6 {
                            font-size: .67em;
                        }
                    </style>
                </head>
                <body>
                <div class="relative flex min-h-screen w-screen bg-gray-100 justify-center w-full sl-bg">
                    <div
                            id="user-site-view"
                            class="relative flex min-h-screen w-screen bg-gray-100 justify-center w-full sl-bg"
                    >
                        <section class="flex flex-col p-6 pt-8 pb-8 items-center text-center page-width w-full"
                        >
                            ${shareMenuHtml}
                            ${avatarHtml}
                            ${headlineHtml}
                            ${subtitleHtml}
                            ${linkHtml}
                            <!-- Theme html -->
                            <div id="theme-html">
                                <div class="sl-banner"></div>
                            </div>
                            <!-- Watermark -->
                            ${watermarkHtml}
                            ${coverImageHtml}
                            ${pageHtml}
                        </section>
                    </div>
                </div>
                </body>
                </html>
            `);
        });
    }
}<|MERGE_RESOLUTION|>--- conflicted
+++ resolved
@@ -585,11 +585,7 @@
                                 >
                                     ${buttonImageHtml}
                                     <span class="font-medium text-gray-900 sl-label"
-<<<<<<< HEAD
                                     ><span style="display: flow-root; flex-direction: column; justify-content: center; align-items: center; height: 100%;">${link.label}${subtitleHtml ? `<br>${subtitleHtml}` : ''}</span></span>
-=======
-                                    ><span style="display: flex; flex-direction: column; justify-content: center; align-items: center; height: 100%;"><span style="${hiddenLabel ? 'visibility: hidden;' : ''}">${link.label}</span>${subtitleHtml ? `<br>${subtitleHtml}` : ''}</span></span>
->>>>>>> 0e1dd0c7
                                 </div>
                             </a>
                         `;
