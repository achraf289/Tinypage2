--- conflicted
+++ resolved
@@ -40,10 +40,7 @@
             renderer: 'renderer/**'
       - name: Docker Layer Caching
         uses: satackey/action-docker-layer-caching@v0.0.11
-<<<<<<< HEAD
         if: ${{ steps.changes.outputs.editor == 'true' || steps.changes.outputs.renderer == 'true' || steps.changes.outputs.api == 'true'}}
-=======
->>>>>>> e64987b2
         with:
           key: tinypage-main-v1-cache-{hash}
           restore-keys: |
@@ -144,11 +141,6 @@
             docker network create tinypage_net
             docker network connect tinypage_net minio
             docker network connect tinypage_net postgres
-<<<<<<< HEAD
-            
-=======
-            echo ${{ steps.changes.outputs.renderer }} > api
->>>>>>> e64987b2
             if [ ${{ steps.changes.outputs.api }} == "true" ]; then
               docker stop api
               docker rm api
