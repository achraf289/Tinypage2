------------
-- Application
------------

create schema if not exists app;

/*
 Creates an accounts table with a list of profiles associated with it.
 */
create table if not exists app.users
(
    id                bigserial primary key,
    email             varchar(340) unique not null,
    email_hash        text,
    full_name         text,
    pass_hash         varchar(60)         not null,
    active_profile_id bigint,
    inventory         jsonb                        default '{}', -- All the stuff this account owns
    metadata          jsonb               not null default '{}',
    private_metadata  jsonb               not null default '{
      "favorites": [],
      "googleId": null,
      "githubId": null,
      "stripeId": null,
      "emailNotifications": {
        "major": true,
        "minor": true,
        "marketing": true,
        "leaderboard": true
      }
    }',
    created_on        timestamp           not null default current_timestamp
);

create index if not exists accounts_email_index on app.users (email);
create index if not exists accounts_private_metadata_favorites on app.users ((private_metadata -> 'favorites'));
create index if not exists accounts_private_metadata_googleId on app.users ((private_metadata -> 'googleId'));
create index if not exists accounts_private_metadata_githubId on app.users ((private_metadata -> 'githubId'));

/*
 Creates a theme table that contains all user themes.
 */
create table if not exists app.themes
(
    id          bigserial primary key,
    label       text      not null,
    global      bool               default false not null,
    colors      jsonb              default '{}',
    custom_css  text,
    custom_html text,
    user_id     bigint references app.users (id) on update cascade,
    created_on  timestamp not null default current_timestamp
);

create index if not exists themes_global_index on app.themes (global);
create index if not exists themes_user_id_index on app.themes (user_id);

alter table app.themes
    drop constraint themes_user_id_fkey,
    add constraint themes_user_id_fkey foreign key (user_id) references app.users (id) on update cascade;

/*
 Creates a profile table with a constraint pointing to a parent account.
 */
create table if not exists app.profiles
(
    id               bigserial primary key,
    handle           text unique not null,                                                        -- The name of the profile in the url
    user_id          bigint,
    image_url        text,
    headline         text,                                                                        -- The name that shows up on the page
    subtitle         text,                                                                        -- The name underneath a profile's avatar
    social           jsonb                default '{}',
    show_watermark   bool                 default true,                                           -- The "Proudly built with Tinypage" underneath people's profiles
    custom_css       text,
    custom_html      text,
    custom_domain    text,
    theme_id         bigint      references app.themes (id) on update cascade on delete set null, -- The profile's currently selected theme
    visibility       visibility_t         default 'unpublished',
    metadata         jsonb       not null default '{
      "privacyMode": false,
      "unlisted": false
    }',
    private_metadata jsonb       not null default '{}',
    created_on       timestamp   not null default current_timestamp
);

create index if not exists profiles_user_id_index on app.profiles (user_id);
create index if not exists profiles_theme_id_index on app.profiles (theme_id);
create index if not exists profiles_visibility_index on app.profiles (visibility);

-- Create the foreign keys for app.users and app.profiles

do
$$
    begin
        alter table app.users
            add constraint fk_users_active_profile_id foreign key (active_profile_id) references app.profiles (id) on update cascade on delete set null deferrable initially deferred;
    exception
        when duplicate_object then raise notice 'table constraint foo.bar already exists';
    end;
$$;

do
$$
    begin
        alter table app.profiles
            add constraint fk_profiles_user_id foreign key (user_id) references app.users (id) on update cascade on delete cascade deferrable initially deferred;
    exception
        when duplicate_object then raise notice 'table constraint foo.bar already exists';
    end;
$$;

/*
 Creates a table for the individual links created.
 */
create table if not exists app.links
(
    id               bigserial primary key,
    profile_id       bigint references app.profiles (id) on update cascade on delete cascade,
    type             text               default 'link' not null,
    url              text               default '#' not null,
    sort_order       int       not null,
    label            text      not null,
    subtitle text,
    style text,
    custom_css text,
    hidden boolean,
    items jsonb,
    metadata jsonb not null default '{}',
    private_metadata jsonb not null default '{}',
    created_on       timestamp not null default current_timestamp
);

create index if not exists links_profile_id on app.links (profile_id);
create index if not exists links_url_index on app.links (url);



-- Permissions/Admin

/*
 Creates a table for permission groups.
 */
create table if not exists app.perm_groups
(
    id          bigserial primary key,
    user_id     bigint references app.users (id) on update cascade on delete cascade,
    group_name  text not null,
    permissions text
);

create index if not exists perm_groups_group_name on app.perm_groups (group_name);

-- Security

create schema if not exists security;

/*
 Creates a table for nonce recording.
 */
create table if not exists security.nonces
(
    nonce   text primary key not null,
    expires timestamp        not null default (now() + interval '5 minutes')
);


/*
 Creates a table for recording tokens that should be expired.
 */
create table if not exists security.expired_tokens
(
    user_id bigint references app.users (id) on update cascade on delete cascade,
    token   text not null unique,

    primary key (user_id, token)
);

create index if not exists security_expired_tokens_user_id on security.expired_tokens (user_id);
create index if not exists security_expired_tokens_user_id on security.expired_tokens (token);

/*
 Creates a table for storing user state.
 */
create table if not exists security.banned
(
    id         bigserial primary key,
    user_id    bigint unique references app.users (id) on update cascade on delete cascade,
    reason     text,
    created_on timestamp not null default current_timestamp
);

create index if not exists security_banned_user_id on security.banned (user_id);

/*
 Creates a table for recording connections and sessions.
 */
create table if not exists security.ip_log
(
    id         bigserial primary key,
    user_id    bigint,
    ips        inet[]    not null,
    event      text,
    created_on timestamp not null default current_timestamp
);

create index if not exists security_ip_log_user_id on security.ip_log (user_id);
create index if not exists security_ip_log_ips on security.ip_log (ips);
create index if not exists security_ip_log_time on security.ip_log (created_on);

------------
-- Patches
-- Over time, things need to be updated and patched. This section is all about that.
------------

-- Update v2.1.9, fixes metadata being null sometimes
update app.profiles
set metadata=default
where metadata is null;
alter table app.profiles
    alter column metadata set not null;

-- Update v2.2, updates metadata tables for existing columns
update app.users
set metadata=default
where metadata is null;
alter table app.users
    alter column metadata set not null;

update app.links
set metadata=default
where metadata is null;
alter table app.links
    alter column metadata set not null;

alter table app.links
    add column if not exists type text default 'link' not null;

alter table app.users
    add column if not exists private_metadata jsonb not null default '{
      "favorites": [],
      "googleId": null,
      "githubId": null,
      "stripeId": null,
      "emailNotifications": {
        "major": true,
        "minor": true,
        "marketing": true,
        "leaderboard": true
      }
    }';

alter table app.profiles
    add column if not exists private_metadata jsonb not null default '{}';

alter table app.links
    add column if not exists private_metadata jsonb not null default '{}';

-- Update v3.0
alter table app.users
    drop column if exists subscription_tier;

alter table app.users
    drop column if exists payment_id;

alter table app.links
    alter
        column type type text;

alter table app.profiles
    drop constraint if exists profiles_custom_domain_key;

-- Update v3.1 - add hidden column in links --
alter table app.links
    add column if not exists hidden boolean default 'false' not null;

<<<<<<< HEAD
-- Update v3.2 - add hidden column in links --
alter table app.themes
    add column if not exists profile_id bigint;
do
$$
    begin
        alter table app.themes
            add constraint fk_themes_profile_id foreign key (profile_id) references app.profiles (id) on update cascade on delete set null deferrable initially deferred;
    exception
        when duplicate_object then raise notice 'table constraint foo.bar already exists';
    end;
$$;
=======
-- Update v3.2 - add custom items for other types of links --
alter table app.links
    add column if not exists items jsonb default '[
      {
        "url": ""
      }
    ]'::jsonb not null;
>>>>>>> 0f24fb25
<|MERGE_RESOLUTION|>--- conflicted
+++ resolved
@@ -275,7 +275,6 @@
 alter table app.links
     add column if not exists hidden boolean default 'false' not null;
 
-<<<<<<< HEAD
 -- Update v3.2 - add hidden column in links --
 alter table app.themes
     add column if not exists profile_id bigint;
@@ -288,12 +287,10 @@
         when duplicate_object then raise notice 'table constraint foo.bar already exists';
     end;
 $$;
-=======
 -- Update v3.2 - add custom items for other types of links --
 alter table app.links
     add column if not exists items jsonb default '[
       {
         "url": ""
       }
-    ]'::jsonb not null;
->>>>>>> 0f24fb25
+    ]'::jsonb not null;