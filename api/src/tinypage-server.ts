--- conflicted
+++ resolved
@@ -77,21 +77,13 @@
             timeWindow: '1 minute'
         });
 
-<<<<<<< HEAD
-=======
-        // Allow anyone
-        this.fastify.register(require('fastify-cors'), {
-            origin: '*',
-            exposedHeaders: ['Content-Disposition']
-        });
 
         this.fastify.setErrorHandler((error, request, reply) => {
             this.fastify.log.error(error);
             // fastify will use parent error handler to handle this
             reply.send(error);
         });
-
->>>>>>> e98a2f16
+        
         this.fastify.register(require('fastify-raw-body'), {
             field: 'rawBody', // change the default request.rawBody property name
             global: false, // add the rawBody to every request. **Default true**
